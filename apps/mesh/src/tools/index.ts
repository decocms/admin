/**
 * Tool Registry
 *
 * Central export for all MCP Mesh management tools
 * Types are inferred from ALL_TOOLS - this is the source of truth.
 */

import * as ConnectionTools from "./connection";
import * as DatabaseTools from "./database";
import * as OrganizationTools from "./organization";
<<<<<<< HEAD
import * as AuthTools from "./auth";
=======
import { ToolName } from "./registry";

>>>>>>> 5a6d9805
export { ConnectionTools };

// All available tools - types are inferred
export const ALL_TOOLS = [
  OrganizationTools.ORGANIZATION_CREATE,
  OrganizationTools.ORGANIZATION_LIST,
  OrganizationTools.ORGANIZATION_GET,
  OrganizationTools.ORGANIZATION_UPDATE,
  OrganizationTools.ORGANIZATION_DELETE,
  OrganizationTools.ORGANIZATION_SETTINGS_GET,
  OrganizationTools.ORGANIZATION_SETTINGS_UPDATE,
  OrganizationTools.ORGANIZATION_MEMBER_ADD,
  OrganizationTools.ORGANIZATION_MEMBER_REMOVE,
  OrganizationTools.ORGANIZATION_MEMBER_LIST,
  OrganizationTools.ORGANIZATION_MEMBER_UPDATE_ROLE,

  // Connection collection tools
  ConnectionTools.COLLECTION_CONNECTIONS_CREATE,
  ConnectionTools.COLLECTION_CONNECTIONS_LIST,
  ConnectionTools.COLLECTION_CONNECTIONS_GET,
  ConnectionTools.COLLECTION_CONNECTIONS_UPDATE,
  ConnectionTools.COLLECTION_CONNECTIONS_DELETE,
  ConnectionTools.CONNECTION_TEST,
  ConnectionTools.CONNECTION_CONFIGURE,

  // Database tools
  DatabaseTools.DATABASES_RUN_SQL,
<<<<<<< HEAD

  // Auth tools
  AuthTools.CALL_TOOL,
] as const;
=======
] as const satisfies { name: ToolName }[];

export type MCPMeshTools = typeof ALL_TOOLS;
>>>>>>> 5a6d9805

// Derive tool name type from ALL_TOOLS
export type ToolNameFromTools = (typeof ALL_TOOLS)[number]["name"];<|MERGE_RESOLUTION|>--- conflicted
+++ resolved
@@ -8,12 +8,8 @@
 import * as ConnectionTools from "./connection";
 import * as DatabaseTools from "./database";
 import * as OrganizationTools from "./organization";
-<<<<<<< HEAD
-import * as AuthTools from "./auth";
-=======
 import { ToolName } from "./registry";
 
->>>>>>> 5a6d9805
 export { ConnectionTools };
 
 // All available tools - types are inferred
@@ -41,16 +37,10 @@
 
   // Database tools
   DatabaseTools.DATABASES_RUN_SQL,
-<<<<<<< HEAD
 
-  // Auth tools
-  AuthTools.CALL_TOOL,
-] as const;
-=======
 ] as const satisfies { name: ToolName }[];
 
 export type MCPMeshTools = typeof ALL_TOOLS;
->>>>>>> 5a6d9805
 
 // Derive tool name type from ALL_TOOLS
 export type ToolNameFromTools = (typeof ALL_TOOLS)[number]["name"];