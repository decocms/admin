export * from "./assertions.ts";
export * from "./context.ts";
<<<<<<< HEAD
export * from "./errors.ts";
export * from "./wallet/stripe/webhook.ts";
=======
export * from "../errors.ts";
>>>>>>> 154e0f97
import * as agentsAPI from "./agents/api.ts";
import { ApiHandler, AppContext, State } from "./context.ts";
import * as hostingAPI from "./hosting/api.ts";
import * as integrationsAPI from "./integrations/api.ts";
import * as membersAPI from "./members/api.ts";
import * as profilesAPI from "./profiles/api.ts";
import { CreateStubHandlerOptions, MCPClientStub } from "./stub.ts";
import * as teamsAPI from "./teams/api.ts";
import * as threadsAPI from "./threads/api.ts";
import * as triggersAPI from "./triggers/api.ts";
<<<<<<< HEAD
import * as walletAPI from "./wallet/api.ts";
=======
import * as fsAPI from "./fs/api.ts";
>>>>>>> 154e0f97

// Register tools for each API handler
export const GLOBAL_TOOLS = [
  teamsAPI.getTeam,
  teamsAPI.createTeam,
  teamsAPI.updateTeam,
  teamsAPI.deleteTeam,
  teamsAPI.listTeams,
  membersAPI.getTeamMembers,
  membersAPI.updateTeamMember,
  membersAPI.removeTeamMember,
  membersAPI.registerMemberActivity,
  membersAPI.getMyInvites,
  membersAPI.acceptInvite,
  membersAPI.inviteTeamMembers,
  membersAPI.teamRolesList,
  profilesAPI.getProfile,
  profilesAPI.updateProfile,
  integrationsAPI.callTool,
  integrationsAPI.listTools,
] as const;
export type GlobalTools = typeof GLOBAL_TOOLS;
// Tools tied to an specific workspace
export const WORKSPACE_TOOLS = [
  agentsAPI.getAgent,
  agentsAPI.deleteAgent,
  agentsAPI.createAgent,
  agentsAPI.createTempAgent,
  agentsAPI.updateAgent,
  agentsAPI.listAgents,
  agentsAPI.getTempAgent,
  integrationsAPI.getIntegration,
  integrationsAPI.createIntegration,
  integrationsAPI.updateIntegration,
  integrationsAPI.deleteIntegration,
  integrationsAPI.listIntegrations,
  threadsAPI.listThreads,
  threadsAPI.getThread,
  threadsAPI.getThreadMessages,
  threadsAPI.getThreadTools,
  hostingAPI.listApps,
  hostingAPI.deployFiles,
  hostingAPI.deleteApp,
  hostingAPI.getAppInfo,
  triggersAPI.getTrigger,
  triggersAPI.listTriggers,
  triggersAPI.createTrigger,
  triggersAPI.createCronTrigger,
  triggersAPI.createWebhookTrigger,
  triggersAPI.deleteTrigger,
  triggersAPI.getWebhookTriggerUrl,
<<<<<<< HEAD
  walletAPI.getWalletAccount,
  walletAPI.getThreadsUsage,
  walletAPI.getAgentsUsage,
  walletAPI.createCheckoutSession,
  walletAPI.redeemWalletVoucher,
  walletAPI.createWalletVoucher,
=======
  triggersAPI.activateTrigger,
  triggersAPI.deactivateTrigger,
  fsAPI.listFiles,
  fsAPI.readFile,
  fsAPI.readFileMetadata,
  fsAPI.writeFile,
  fsAPI.deleteFile,
>>>>>>> 154e0f97
] as const;

export type WorkspaceTools = typeof WORKSPACE_TOOLS;

const global = createMCPToolsStub({
  tools: GLOBAL_TOOLS,
});

export const fromWorkspaceString = (
  _workspace: string,
): AppContext["workspace"] => {
  const workspace: string = _workspace.startsWith("/")
    ? _workspace
    : `/${_workspace}`;
  const [_, root, slug] = workspace.split("/");
  return {
    value: workspace,
    root,
    slug,
  };
};
export const MCPClient = new Proxy(
  {} as typeof global & {
    forContext: (
      ctx: Omit<AppContext, "user"> & { user?: AppContext["user"] },
    ) => MCPClientStub<WorkspaceTools>;
  },
  {
    get(_, name) {
      if (name === "forContext") {
        return (ctx: AppContext) =>
          createMCPToolsStub({
            tools: WORKSPACE_TOOLS,
            context: ctx,
          });
      }
      return global[name as keyof typeof global];
    },
  },
);

export { Entrypoint } from "./hosting/api.ts";

export function createMCPToolsStub<TDefinition extends readonly ApiHandler[]>(
  options: CreateStubHandlerOptions<TDefinition>,
): MCPClientStub<TDefinition> {
  return new Proxy<MCPClientStub<TDefinition>>(
    {} as MCPClientStub<TDefinition>,
    {
      get(_, name) {
        if (typeof name !== "string") {
          throw new Error("Name must be a string");
        }
        const toolMap = new Map<string, ApiHandler>(
          options.tools.map((h) => [h.name, h]),
        );
        return (props: unknown) => {
          const tool = toolMap.get(name);
          if (!tool) {
            throw new Error(`Tool ${name} not found`);
          }
          return State.run(
            options?.context ?? State.getStore(),
            (args) => tool.handler(args),
            props,
          );
        };
      },
    },
  );
}<|MERGE_RESOLUTION|>--- conflicted
+++ resolved
@@ -1,11 +1,6 @@
 export * from "./assertions.ts";
 export * from "./context.ts";
-<<<<<<< HEAD
-export * from "./errors.ts";
 export * from "./wallet/stripe/webhook.ts";
-=======
-export * from "../errors.ts";
->>>>>>> 154e0f97
 import * as agentsAPI from "./agents/api.ts";
 import { ApiHandler, AppContext, State } from "./context.ts";
 import * as hostingAPI from "./hosting/api.ts";
@@ -16,11 +11,8 @@
 import * as teamsAPI from "./teams/api.ts";
 import * as threadsAPI from "./threads/api.ts";
 import * as triggersAPI from "./triggers/api.ts";
-<<<<<<< HEAD
 import * as walletAPI from "./wallet/api.ts";
-=======
 import * as fsAPI from "./fs/api.ts";
->>>>>>> 154e0f97
 
 // Register tools for each API handler
 export const GLOBAL_TOOLS = [
@@ -72,14 +64,12 @@
   triggersAPI.createWebhookTrigger,
   triggersAPI.deleteTrigger,
   triggersAPI.getWebhookTriggerUrl,
-<<<<<<< HEAD
   walletAPI.getWalletAccount,
   walletAPI.getThreadsUsage,
   walletAPI.getAgentsUsage,
   walletAPI.createCheckoutSession,
   walletAPI.redeemWalletVoucher,
   walletAPI.createWalletVoucher,
-=======
   triggersAPI.activateTrigger,
   triggersAPI.deactivateTrigger,
   fsAPI.listFiles,
@@ -87,7 +77,6 @@
   fsAPI.readFileMetadata,
   fsAPI.writeFile,
   fsAPI.deleteFile,
->>>>>>> 154e0f97
 ] as const;
 
 export type WorkspaceTools = typeof WORKSPACE_TOOLS;
