// deno-lint-ignore-file no-explicit-any
import { useEffect, useState } from "react";
import {
  Dialog,
  DialogClose,
  DialogContent,
  DialogDescription,
  DialogFooter,
  DialogHeader,
  DialogTitle,
} from "@deco/ui/components/dialog.tsx";
import { Button } from "@deco/ui/components/button.tsx";
import { Icon } from "@deco/ui/components/icon.tsx";
<<<<<<< HEAD
import { Avatar } from "../common/Avatar.tsx";
import { countries } from "@deco/sdk/utils" with { type: "json" };
import { useProfile, useUpdateProfile } from "@deco/sdk/hooks";
import { useUser } from "../../hooks/data/useUser.ts";
export interface Country {
=======
import { Avatar } from "../common/avatar/index.tsx";
import countriesData from "../../utils/countries.json" with { type: "json" };
import { useProfile, useUpdateProfile } from "@deco/sdk/hooks";
import { useUser } from "../../hooks/use-user.ts";
interface Country {
>>>>>>> bfad3bbb
  code: string;
  name: string;
  flag: string;
  dial_code: string;
  meta_code?: string;
  mask: (value: string) => string;
  validate: (value: string) => boolean;
  placeholder: string;
}

function getCountryConfig(country: any): Country {
  if (country.dial_code === "+55") {
    return {
      ...country,
      mask: (value: string) => {
        let digits = value.replace(/\D/g, "");
        if (digits.length > 11) digits = digits.slice(0, 11);
        if (digits.length === 11) {
          return `(${digits.slice(0, 2)}) ${digits.slice(2, 7)}-${
            digits.slice(7)
          }`;
        } else if (digits.length > 2) {
          return `(${digits.slice(0, 2)}) ${digits.slice(2)}`;
        } else if (digits.length > 0) {
          return `(${digits}`;
        }
        return "";
      },
      validate: (value: string) =>
        /^\+?55\d{11}$/.test(value.replace(/\D/g, "")),
      placeholder: "+55119100000000",
    };
  }
  if (country.dial_code === "+1") {
    return {
      ...country,
      mask: (value: string) => {
        let digits = value.replace(/\D/g, "");
        if (digits.length > 10) digits = digits.slice(0, 10);
        if (digits.length === 10) {
          return `(${digits.slice(0, 3)}) ${digits.slice(3, 6)}-${
            digits.slice(6)
          }`;
        } else if (digits.length > 3) {
          return `(${digits.slice(0, 3)}) ${digits.slice(3)}`;
        } else if (digits.length > 0) {
          return `(${digits}`;
        }
        return "";
      },
      validate: (value: string) =>
        /^\+?1\d{10}$/.test(value.replace(/\D/g, "")),
      placeholder: "+14155551234",
    };
  }
  return {
    ...country,
    mask: (value: string) => value.replace(/\D/g, "").slice(0, 15),
    validate: (value: string) => value.replace(/\D/g, "").length > 0,
    placeholder: `${country.dial_code} ...`,
  };
}

const COUNTRIES: Country[] = countries.map(getCountryConfig);

export function ProfileSettings(
  { open, onOpenChange, onPhoneSaved }: {
    open: boolean;
    onOpenChange: (open: boolean) => void;
    onPhoneSaved?: () => void;
  },
) {
  const { data: profile, isLoading, error: loadError } = useProfile();
  const user = useUser();
  const updateProfile = useUpdateProfile();
  const [dialCode, setDialCode] = useState("+1"); // default to US/Canada
  const [localValue, setLocalValue] = useState(""); // masked local number for display
  const [country, setCountry] = useState<Country | null>(null);
  const [fullPhone, setFullPhone] = useState(""); // full international number for saving
  const [error, setError] = useState("");
  const [success, setSuccess] = useState(false);
  const [userIdCopied, setUserIdCopied] = useState(false);

  function handleSave() {
    updateProfile.mutate(
      { phone: fullPhone },
      {
        onSuccess: () => {
          setSuccess(true);
          if (onPhoneSaved) onPhoneSaved();
        },
        onError: (err: any) =>
          setError(err.message || "Failed to update profile"),
      },
    );
  }

  function handleCopyUserId() {
    if (user?.id) {
      navigator.clipboard.writeText(user.id);
      setUserIdCopied(true);
      setTimeout(() => setUserIdCopied(false), 3000);
    }
  }

  // On load, parse phone
  useEffect(() => {
    if (profile?.phone) {
      // Find country by dial_code
      const match = COUNTRIES.find((c) =>
        profile.phone?.startsWith(c.dial_code)
      );
      setCountry(match || null);
      if (match) {
        setDialCode(match.dial_code);
        const local = profile.phone.slice(match.dial_code.length);
        setLocalValue(match.mask(local));
        setFullPhone(profile.phone);
      } else {
        setDialCode("+");
        setLocalValue(profile.phone);
        setFullPhone(profile.phone);
      }
    }
  }, [profile]);

  return (
    <Dialog open={open} onOpenChange={onOpenChange}>
      <DialogContent>
        <DialogHeader>
          <DialogTitle>Profile</DialogTitle>
          <DialogDescription>Your account information</DialogDescription>
        </DialogHeader>
        {isLoading
          ? (
            <div className="py-8 text-center text-muted-foreground">
              Loading...
            </div>
          )
          : loadError
          ? (
            <div className="py-8 text-center text-destructive">
              {String(loadError.message)}
            </div>
          )
          : (
            <div className="flex flex-col items-center gap-4 py-4">
              <Avatar
                url={profile?.metadata?.avatar_url}
                fallback={profile?.metadata?.full_name || profile?.email}
                className="w-20 h-20"
              />
              <div className="text-lg font-semibold">
                {profile?.metadata?.full_name || profile?.email}
              </div>
              <div className="text-sm text-muted-foreground">
                {profile?.email}
              </div>
              <div className="flex items-center gap-2 text-xs text-muted-foreground">
                <span>User ID: {user?.id}</span>
                <button
                  type="button"
                  onClick={handleCopyUserId}
                  className="p-1 hover:bg-muted rounded transition-colors"
                  aria-label="Copy user ID"
                >
                  <Icon
                    name={userIdCopied ? "check" : "content_copy"}
                    size={12}
                  />
                </button>
              </div>
              <PhoneInput
                dialCode={dialCode}
                country={country}
                localValue={localValue}
                setDialCode={setDialCode}
                setCountry={setCountry}
                setLocalValue={setLocalValue}
                setFullPhone={setFullPhone}
                setError={setError}
                isDisabled={updateProfile.isPending}
                fullPhone={fullPhone}
              />
              {error && (
                <span className="text-destructive text-xs mt-1">{error}</span>
              )}
              {success && (
                <span className="text-special text-xs mt-1">Saved!</span>
              )}
            </div>
          )}
        <DialogFooter>
          <Button
            type="button"
            variant="default"
            onClick={handleSave}
            disabled={updateProfile.isPending || isLoading}
          >
            {updateProfile.isPending ? "Saving..." : "Save"}
          </Button>
          <DialogClose asChild>
            <Button type="button" variant="outline">
              Close
            </Button>
          </DialogClose>
        </DialogFooter>
      </DialogContent>
    </Dialog>
  );
}

export function PhoneInput({
  setDialCode,
  setCountry,
  setLocalValue,
  setFullPhone,
  setError,
  dialCode,
  country,
  localValue,
  fullPhone,
  isDisabled,
}: {
  setDialCode: (dialCode: string) => void;
  setCountry: (country: Country | null) => void;
  setLocalValue: (localValue: string) => void;
  setFullPhone: (fullPhone: string) => void;
  setError: (error: string) => void;
  dialCode: string;
  country: Country | null;
  localValue: string;
  fullPhone: string;
  isDisabled: boolean;
}) {
  function validatePhone() {
    if (!country) {
      setError(
        "Please enter a valid international phone number (e.g. +5511910000000)",
      );
      return false;
    }
    if (!country.validate(fullPhone)) {
      setError(`Please enter a valid phone number for ${country.name}`);
      return false;
    }
    setError("");
    return true;
  }

  function handleDialCodeChange(e: React.ChangeEvent<HTMLInputElement>) {
    const raw = e.target.value;
    const formattedRaw = !raw.startsWith("+")
      ? "+" + raw.replace(/\D/g, "")
      : raw;
    setDialCode(formattedRaw);
    const match = COUNTRIES?.find((c) =>
      formattedRaw === c.dial_code || formattedRaw.startsWith(c.dial_code)
    );

    setCountry(match || null);
    // Reset local value if country changes
    setLocalValue("");
    setFullPhone(formattedRaw);
    setError("");
  }

  function handleLocalChange(e: React.ChangeEvent<HTMLInputElement>) {
    const raw = e.target.value;
    const digits = raw.replace(/\D/g, "");
    const masked = country ? country.mask(digits) : raw;
    setLocalValue(masked);
    setFullPhone(dialCode + digits);
    setError("");
  }

  return (
    <div className="w-full max-w-xs flex flex-col gap-2">
      <label
        htmlFor="profile-phone"
        className="text-sm font-medium text-muted-foreground"
      >
        Phone Number
      </label>
      <div className="flex items-center gap-2">
        <span className="text-2xl">{country?.flag ?? "🌐"}</span>
        <input
          id="profile-dialcode"
          type="text"
          className="border rounded px-2 py-2 text-sm w-20 text-center"
          placeholder="+55"
          value={dialCode}
          onChange={handleDialCodeChange}
          maxLength={5}
          inputMode="tel"
          autoComplete="tel-country-code"
          disabled={isDisabled}
        />
        <input
          id="profile-local"
          type="tel"
          className="border rounded px-3 py-2 text-sm flex-1"
          placeholder={country?.placeholder?.replace(
            country.dial_code,
            "",
          ) ?? "11910000000"}
          value={localValue}
          onChange={handleLocalChange}
          onBlur={validatePhone}
          maxLength={20}
          inputMode="tel"
          autoComplete="tel-local"
          disabled={isDisabled}
        />
      </div>
    </div>
  );
}<|MERGE_RESOLUTION|>--- conflicted
+++ resolved
@@ -11,19 +11,12 @@
 } from "@deco/ui/components/dialog.tsx";
 import { Button } from "@deco/ui/components/button.tsx";
 import { Icon } from "@deco/ui/components/icon.tsx";
-<<<<<<< HEAD
-import { Avatar } from "../common/Avatar.tsx";
+import { Avatar } from "../common/avatar/index.tsx";
 import { countries } from "@deco/sdk/utils" with { type: "json" };
 import { useProfile, useUpdateProfile } from "@deco/sdk/hooks";
-import { useUser } from "../../hooks/data/useUser.ts";
+import { useUser } from "../../hooks/use-user.ts";
+
 export interface Country {
-=======
-import { Avatar } from "../common/avatar/index.tsx";
-import countriesData from "../../utils/countries.json" with { type: "json" };
-import { useProfile, useUpdateProfile } from "@deco/sdk/hooks";
-import { useUser } from "../../hooks/use-user.ts";
-interface Country {
->>>>>>> bfad3bbb
   code: string;
   name: string;
   flag: string;
