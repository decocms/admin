--- conflicted
+++ resolved
@@ -13,12 +13,9 @@
 import * as teamsAPI from "./teams/api.ts";
 import * as threadsAPI from "./threads/api.ts";
 import * as triggersAPI from "./triggers/api.ts";
-<<<<<<< HEAD
 import * as modelsAPI from "./models/api.ts";
 
-=======
 export * from "./bindings/binder.ts";
->>>>>>> 6138bbc9
 // Register tools for each API handler
 export const GLOBAL_TOOLS = [
   teamsAPI.getTeam,
