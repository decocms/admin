{
  "name": "@decocms/runtime",
<<<<<<< HEAD
  "version": "1.0.0-alpha.14",
=======
  "version": "1.0.0-alpha.16",
>>>>>>> 492e9f13
  "type": "module",
  "dependencies": {
    "@cloudflare/workers-types": "^4.20250617.0",
    "@deco/mcp": "npm:@jsr/deco__mcp@0.5.5",
    "@decocms/bindings": "1.0.1-alpha.12",
    "@modelcontextprotocol/sdk": "1.20.2",
    "@ai-sdk/provider": "^2.0.0",
    "hono": "^4.10.7",
    "jose": "^6.0.11",
    "zod": "^3.25.76",
    "zod-from-json-schema": "^0.0.5",
    "zod-to-json-schema": "3.25.0"
  },
  "exports": {
    ".": "./src/index.ts",
    "./proxy": "./src/proxy.ts",
    "./client": "./src/client.ts",
    "./mcp-client": "./src/mcp-client.ts",
    "./bindings": "./src/bindings/index.ts",
    "./asset-server": "./src/asset-server/index.ts",
    "./tools": "./src/tools.ts"
  },
  "devDependencies": {
    "@types/mime-db": "^1.43.6",
    "ts-json-schema-generator": "^2.4.0"
  },
  "engines": {
    "node": ">=24.0.0"
  },
  "publishConfig": {
    "access": "public"
  }
}<|MERGE_RESOLUTION|>--- conflicted
+++ resolved
@@ -1,10 +1,6 @@
 {
   "name": "@decocms/runtime",
-<<<<<<< HEAD
-  "version": "1.0.0-alpha.14",
-=======
   "version": "1.0.0-alpha.16",
->>>>>>> 492e9f13
   "type": "module",
   "dependencies": {
     "@cloudflare/workers-types": "^4.20250617.0",
