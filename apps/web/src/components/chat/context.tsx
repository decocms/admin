--- conflicted
+++ resolved
@@ -5,11 +5,6 @@
   getTraceDebugId,
   useAgent,
   useAgentRoot,
-<<<<<<< HEAD
-  useInvalidateAll,
-  // useModels,
-=======
->>>>>>> 6138bbc9
   useThreadMessages,
 } from "@deco/sdk";
 import {
