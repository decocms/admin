import {
  callTool,
  useIntegration,
  useTools,
  AI_APP_PRD_TEMPLATE,
} from "@deco/sdk";
import type { ResourceItem } from "@deco/sdk/mcp";
import { Button } from "@deco/ui/components/button.tsx";
import { Card, CardContent } from "@deco/ui/components/card.tsx";
import {
  AlertDialog,
  AlertDialogAction,
  AlertDialogCancel,
  AlertDialogContent,
  AlertDialogDescription,
  AlertDialogFooter,
  AlertDialogHeader,
  AlertDialogTitle,
} from "@deco/ui/components/alert-dialog.tsx";
import { Checkbox } from "@deco/ui/components/checkbox.tsx";
import {
  DropdownMenu,
  DropdownMenuContent,
  DropdownMenuItem,
  DropdownMenuSeparator,
  DropdownMenuTrigger,
} from "@deco/ui/components/dropdown-menu.tsx";
import { Icon } from "@deco/ui/components/icon.tsx";
import { Spinner } from "@deco/ui/components/spinner.tsx";
import { toast } from "@deco/ui/components/sonner.tsx";
import { useViewMode } from "@deco/ui/hooks/use-view-mode.ts";
import { useQuery, useQueryClient } from "@tanstack/react-query";
import { useDeferredValue, useMemo, useState, type ReactNode } from "react";
import { useParams, useSearchParams } from "react-router";
import { z } from "zod";
import { useNavigateWorkspace } from "../../hooks/use-navigate-workspace.ts";
import { formatResourceName } from "../../utils/format.ts";
import { usePersistedFilters } from "../../hooks/use-persisted-filters.ts";
import { useSortable } from "../../hooks/use-sortable.ts";
import { EmptyState } from "../common/empty-state.tsx";
import { Table, type TableColumn } from "../common/table/index.tsx";
import { TimeAgoCell, UserInfo } from "../common/table/table-cells.tsx";
import type { TabItem } from "./resource-header.tsx";
import { DecopilotLayout } from "../layout/decopilot-layout.tsx";
import { ResourceHeader } from "./resource-header.tsx";
import { ResourceRouteProvider } from "./route-context.tsx";

// Base resource data schema that all resources extend
const BaseResourceDataSchema = z.object({
  name: z.string(),
  description: z.string().optional(),
  icon: z.string().url().optional(),
});

type ResourceListItem = ResourceItem<typeof BaseResourceDataSchema>;

function ResourcesV2ListTab({
  integrationId,
  resourceName,
  headerSlot,
  tabs,
  activeTab,
  onTabChange,
}: {
  integrationId?: string;
  resourceName?: string;
  headerSlot?: ReactNode;
  tabs?: TabItem[];
  activeTab?: string;
  onTabChange?: (tabId: string) => void;
}) {
  const [searchParams, setSearchParams] = useSearchParams();
  const integration = useIntegration(integrationId ?? "").data;
  const navigateWorkspace = useNavigateWorkspace();
  const queryClient = useQueryClient();
  const [mutating, setMutating] = useState(false);
  const [viewMode, setViewMode] = useViewMode();
  const [deleteUri, setDeleteUri] = useState<string | null>(null);
  const [dontAskAgain, setDontAskAgain] = useState(false);
  const [searchOpen, setSearchOpen] = useState(false);
  const { sortKey, sortDirection, handleSort } = useSortable("updated_at");

  // Session storage key for skip confirmation preference
  const skipConfirmationKey = `skip-delete-confirmation-${integrationId}-${resourceName}`;

  // Check if user has set "don't ask again" in this session
  const shouldSkipConfirmation = () => {
    return sessionStorage.getItem(skipConfirmationKey) === "true";
  };

  // Use persisted filters with a unique key based on integration and resource
  const filterKey = `${integrationId}-${resourceName}`;
  const [filters, setFilters] = usePersistedFilters(filterKey);

  // Persist filter bar visibility
  const filterBarVisibilityKey = `deco-filter-bar-visible-${filterKey}`;
  const [filterBarVisible, setFilterBarVisible] = useState(() => {
    const stored = globalThis.localStorage?.getItem(filterBarVisibilityKey);
    return stored === "true";
  });

  const q = searchParams.get("q") ?? "";
  const deferredQ = useDeferredValue(q);

  const connection = integration?.connection;
  const toolsQuery = useTools(connection!, false);
  const capabilities = useMemo(() => {
    const tools: Array<{ name: string }> = toolsQuery?.data?.tools ?? [];
    const has = (suffix: string) =>
      resourceName
        ? tools.some(
            (t) =>
              t.name ===
              `DECO_RESOURCE_${resourceName.toUpperCase()}_${suffix}`,
          )
        : false;
    return {
      hasCreate: has("CREATE"),
      hasUpdate: has("UPDATE"),
      hasDelete: has("DELETE"),
    };
  }, [toolsQuery?.data?.tools, resourceName]);

  const columns: TableColumn<ResourceListItem>[] = useMemo(
    () => [
      {
        id: "title",
        header: "Name",
        accessor: (row) => row.data?.name || "",
        cellClassName: "max-w-3xs font-medium",
        sortable: true,
      },
      {
        id: "description",
        header: "Description",
        accessor: (row) => row.data?.description || "",
        cellClassName: "max-w-xl",
        sortable: true,
      },
      {
        id: "updated_at",
        header: "Updated",
        render: (row) => <TimeAgoCell value={row.updated_at} />,
        cellClassName: "whitespace-nowrap min-w-30",
        sortable: true,
      },
      {
        id: "updated_by",
        header: "Updated by",
        render: (row) => (
          <UserInfo userId={row.updated_by} showEmail={false} size="sm" />
        ),
        cellClassName: "max-w-3xs",
        sortable: true,
      },
      {
        id: "actions",
        header: "",
        render: (row) => (
          <div className="flex items-center justify-end">
            <DropdownMenu>
              <DropdownMenuTrigger asChild>
                <Button
                  variant="ghost"
                  size="icon"
                  onClick={(e) => {
                    e.stopPropagation();
                  }}
                  className="text-muted-foreground"
                >
                  <Icon name="more_horiz" className="w-4 h-4" />
                </Button>
              </DropdownMenuTrigger>
              <DropdownMenuContent align="end">
                <DropdownMenuItem
                  onClick={(e) => {
                    e.stopPropagation();
                    navigateWorkspace(
                      `rsc/${integrationId}/${resourceName}/${encodeURIComponent(row.uri)}`,
                    );
                  }}
                >
                  <Icon name="open_in_new" className="w-4 h-4 mr-2" />
                  Open
                </DropdownMenuItem>
                {capabilities.hasDelete && (
                  <DropdownMenuItem
                    onClick={(e) => {
                      e.stopPropagation();
                      onDeleteClick(row.uri);
                    }}
                    className="text-destructive focus:text-destructive"
                  >
                    <Icon name="delete" className="w-4 h-4 mr-2" />
                    Delete
                  </DropdownMenuItem>
                )}
              </DropdownMenuContent>
            </DropdownMenu>
          </div>
        ),
        cellClassName: "w-[5%]",
      },
    ],
    [capabilities.hasDelete, navigateWorkspace, integrationId, resourceName],
  );

  const listQuery = useQuery({
    queryKey: ["resources-v2-list", integrationId, resourceName, deferredQ],
    enabled: Boolean(integration && resourceName),
    staleTime: 0, // Always consider data stale so it refetches when invalidated
    refetchOnMount: "always", // Always refetch when component mounts
    queryFn: async () => {
      const result = (await callTool(integration!.connection, {
        name: `DECO_RESOURCE_${resourceName!.toUpperCase()}_SEARCH`,
        arguments: {
          term: deferredQ,
          page: 1,
          pageSize: 50,
        },
      })) as {
        structuredContent?: {
          items?: Array<ResourceListItem>;
        };
      };
      return result?.structuredContent?.items ?? [];
    },
  });

  const items = listQuery.data ?? [];
  // Only show loading spinner on initial load, not during mutations or background refetches
  // Mutations show loading on the button itself, not full-page
  const loading = listQuery.isLoading;
  const error = listQuery.isError ? (listQuery.error as Error).message : null;

  // Delete handler
  const handleDelete = async (uri: string) => {
    if (!integration) return;
    try {
      setMutating(true);
      await callTool(integration.connection, {
        name: `DECO_RESOURCE_${(resourceName ?? "").toUpperCase()}_DELETE`,
        arguments: { uri },
      });
      toast.success(`${resourceName || "Resource"} deleted successfully`);
      await listQuery.refetch();
    } catch (error) {
      console.error(`Failed to delete ${resourceName}:`, error);
      toast.error(`Failed to delete ${resourceName}. Please try again.`);
    } finally {
      setMutating(false);
    }
  };

  // Handle delete button click
  const onDeleteClick = (uri: string) => {
    if (shouldSkipConfirmation()) {
      handleDelete(uri);
    } else {
      setDeleteUri(uri);
    }
  };

  // Get unique users from the items for filter dropdown
  const availableUsers = useMemo(() => {
    const userIds = new Set<string>();
    items.forEach((item) => {
      if (item.created_by) userIds.add(item.created_by);
      if (item.updated_by) userIds.add(item.updated_by);
    });
    return Array.from(userIds).map((id) => ({ id, name: id }));
  }, [items]);

  // Apply filters to items
  const filteredItems = useMemo(() => {
    if (filters.length === 0) return items;

    return items.filter((item) => {
      return filters.every((filter) => {
        const { column, operator, value } = filter;

        // Text filters (name, description)
        if (column === "name" || column === "description") {
          const fieldValue = (item.data?.[column] || "").toLowerCase();
          const filterValue = (value || "").toLowerCase();

          switch (operator) {
            case "contains":
              return fieldValue.includes(filterValue);
            case "does_not_contain":
              return !fieldValue.includes(filterValue);
            case "is":
              return fieldValue === filterValue;
            case "is_not":
              return fieldValue !== filterValue;
            default:
              return true;
          }
        }

        // User filters (created_by, updated_by)
        if (column === "created_by" || column === "updated_by") {
          const fieldValue = item[column];
          return fieldValue === value;
        }

        // Date filters (created_at, updated_at)
        if (column === "created_at" || column === "updated_at") {
          const fieldValue = item[column];
          if (!fieldValue) return false;

          const itemDate = new Date(fieldValue);
          const now = new Date();

          if (operator === "in_last") {
            let daysAgo = 0;
            switch (value) {
              case "7d":
                daysAgo = 7;
                break;
              case "30d":
                daysAgo = 30;
                break;
              case "3m":
                daysAgo = 90;
                break;
              case "all":
                return true;
              default:
                return true;
            }
            const cutoff = new Date(
              now.getTime() - daysAgo * 24 * 60 * 60 * 1000,
            );
            return itemDate >= cutoff;
          }
        }

        return true;
      });
    });
  }, [items, filters]);

  // Sort the items based on current sort state
  const sortedItems = useMemo(() => {
    if (!sortKey || !sortDirection) return filteredItems;

    return [...filteredItems].sort((a, b) => {
      let aValue: string | number;
      let bValue: string | number;

      // Get values based on column
      switch (sortKey) {
        case "title":
          aValue = (a.data?.name || "").toLowerCase();
          bValue = (b.data?.name || "").toLowerCase();
          break;
        case "description":
          aValue = (a.data?.description || "").toLowerCase();
          bValue = (b.data?.description || "").toLowerCase();
          break;
        case "updated_at":
          aValue = a.updated_at ? new Date(a.updated_at).getTime() : 0;
          bValue = b.updated_at ? new Date(b.updated_at).getTime() : 0;
          break;
        case "updated_by":
          aValue = (a.updated_by || "").toLowerCase();
          bValue = (b.updated_by || "").toLowerCase();
          break;
        default:
          return 0;
      }

      // Compare values
      if (aValue < bValue) return sortDirection === "asc" ? -1 : 1;
      if (aValue > bValue) return sortDirection === "asc" ? 1 : -1;
      return 0;
    });
  }, [filteredItems, sortKey, sortDirection]);

  // Removed effects in favor of TanStack Query hooks

  if (!integrationId || !resourceName) {
    return (
      <EmptyState
        icon="report"
        title="Missing parameters"
        description="integrationId or resourceName not provided."
      />
    );
  }

  // Format resource name for title (e.g., "WORKFLOW_RUN" -> "Workflow Runs")
  const title = useMemo(() => {
    return resourceName ? formatResourceName(resourceName) : "Resources";
  }, [resourceName]);

  // Always ensure there's at least an "All" tab
  const finalTabs = useMemo(() => {
    if (!tabs || tabs.length === 0) {
      return [{ id: "all", label: "All" }];
    }
    return tabs;
  }, [tabs]);

  return (
    <div className="h-full p-0 overflow-y-auto">
      <div className="py-4 px-4 md:py-8 md:px-8 lg:py-16 lg:px-16 space-y-4 md:space-y-6 lg:space-y-8">
        <div className="max-w-[1500px] mx-auto w-full space-y-4 md:space-y-6 lg:space-y-8">
          {headerSlot}
          <ResourceHeader
            title={title}
            tabs={finalTabs}
            activeTab={activeTab || "all"}
            onTabChange={onTabChange}
            searchOpen={searchOpen}
            searchValue={q}
            onSearchToggle={() => setSearchOpen(!searchOpen)}
            onSearchChange={(value: string) => {
              setSearchParams((prev) => {
                const next = new URLSearchParams(prev);
                if (value) next.set("q", value);
                else next.delete("q");
                return next;
              });
            }}
            onSearchBlur={() => {
              if (!q) {
                setSearchOpen(false);
              }
            }}
            onSearchKeyDown={(e: React.KeyboardEvent<HTMLInputElement>) => {
              if (e.key === "Enter") {
                listQuery.refetch();
              }
              if (e.key === "Escape") {
                setSearchParams((prev) => {
                  const next = new URLSearchParams(prev);
                  next.delete("q");
                  return next;
                });
                setSearchOpen(false);
                (e.target as HTMLInputElement).blur();
              }
            }}
            onRefresh={() => listQuery.refetch()}
            onFilterClick={() => {
              const newValue = !filterBarVisible;
              setFilterBarVisible(newValue);
              globalThis.localStorage?.setItem(
                filterBarVisibilityKey,
                String(newValue),
              );
            }}
            viewMode={viewMode}
            onViewModeChange={setViewMode}
            sortKey={sortKey}
            sortDirection={sortDirection}
            onSort={handleSort}
            filterBarVisible={filterBarVisible}
            filters={filters}
            onFiltersChange={setFilters}
            availableUsers={availableUsers}
            ctaButton={
              capabilities.hasCreate ? (
<<<<<<< HEAD
                <Button
                  onClick={async () => {
                    if (!integration) return;
                    try {
                      setMutating(true);

                      // Generate unique name with timestamp
                      const timestamp = new Date()
                        .toISOString()
                        .replace(/[:.]/g, "-");
                      const uniqueName = `Untitled-${timestamp}`;

                      // Build data payload based on resource type
                      const data: Record<string, unknown> = {
                        name: uniqueName,
                        description: "",
                      };

                      // Add resource-specific required fields
                      if (resourceName === "document") {
                        data.content = "";
                      } else if (resourceName === "workflow") {
                        data.inputSchema = {};
                        data.outputSchema = {};
                        data.steps = [];
                        data.triggers = [];
                      } else if (resourceName === "tool") {
                        data.inputSchema = {};
                        data.outputSchema = {};
                        data.execute =
                          "// Add your tool code here\nexport default function(input) {\n  return {};\n}";
                      }
=======
                resourceName === "document" ? (
                  // Split button for documents with dropdown options
                  <div className="w-full md:w-auto flex items-stretch rounded-xl overflow-hidden">
                    <Button
                      onClick={async () => {
                        if (!integration) return;
                        try {
                          setMutating(true);

                          const timestamp = new Date()
                            .toISOString()
                            .replace(/[:.]/g, "-");
                          const data = {
                            name: `Untitled-${timestamp}`,
                            description: "",
                            content: "",
                          };

                          const result = await callTool(
                            integration.connection,
                            {
                              name: "DECO_RESOURCE_DOCUMENT_CREATE",
                              arguments: { data },
                            },
                          );
>>>>>>> c1ecfb79

                          const uri =
                            (result as { uri?: string })?.uri ||
                            (result as { data?: { uri?: string } })?.data
                              ?.uri ||
                            (
                              result as {
                                structuredContent?: { uri?: string };
                              }
                            )?.structuredContent?.uri ||
                            (
                              result as {
                                content?: Array<{ text?: string }>;
                              }
                            )?.content?.[0]?.text;

                          if (!uri) {
                            console.error("Create result:", result);
                            throw new Error(
                              "No URI returned from create operation",
                            );
                          }

                          queryClient.invalidateQueries({
                            queryKey: [
                              "resources-v2-list",
                              integrationId,
                              resourceName,
                            ],
                          });

                          navigateWorkspace(
                            `rsc/${integrationId}/${resourceName}/${encodeURIComponent(uri)}`,
                          );
                        } catch (error) {
                          console.error("Failed to create document:", error);
                          toast.error(
                            "Failed to create document. Please try again.",
                          );
                          setMutating(false);
                        }
                      }}
                      variant="special"
                      className="flex-1 h-9 rounded-none rounded-l-xl"
                      disabled={mutating}
                    >
                      {mutating ? (
                        <div className="w-4 h-4">
                          <Spinner />
                        </div>
                      ) : (
                        <Icon name="add" />
                      )}
                      New document
                    </Button>
                    <DropdownMenu>
                      <DropdownMenuTrigger asChild>
                        <Button
                          variant="special"
                          size="icon"
                          className="h-9 w-10 rounded-none rounded-r-xl border-l border-white/20"
                          disabled={mutating}
                        >
                          <Icon name="expand_more" size={20} />
                        </Button>
                      </DropdownMenuTrigger>
                      <DropdownMenuContent align="end" className="w-64">
                        <DropdownMenuItem
                          className="cursor-pointer"
                          onSelect={async () => {
                            if (!integration) return;
                            try {
                              setMutating(true);

                              const timestamp = new Date()
                                .toISOString()
                                .replace(/[:.]/g, "-");
                              const data = {
                                name: `Untitled-${timestamp}`,
                                description: "",
                                content: "",
                              };

                              const result = await callTool(
                                integration.connection,
                                {
                                  name: "DECO_RESOURCE_DOCUMENT_CREATE",
                                  arguments: { data },
                                },
                              );

                              const uri =
                                (result as { uri?: string })?.uri ||
                                (result as { data?: { uri?: string } })?.data
                                  ?.uri ||
                                (
                                  result as {
                                    structuredContent?: { uri?: string };
                                  }
                                )?.structuredContent?.uri ||
                                (
                                  result as {
                                    content?: Array<{ text?: string }>;
                                  }
                                )?.content?.[0]?.text;

                              if (!uri) {
                                console.error("Create result:", result);
                                throw new Error(
                                  "No URI returned from create operation",
                                );
                              }

                              queryClient.invalidateQueries({
                                queryKey: [
                                  "resources-v2-list",
                                  integrationId,
                                  resourceName,
                                ],
                              });

                              navigateWorkspace(
                                `rsc/${integrationId}/${resourceName}/${encodeURIComponent(uri)}`,
                              );
                            } catch (error) {
                              console.error(
                                "Failed to create document:",
                                error,
                              );
                              toast.error(
                                "Failed to create document. Please try again.",
                              );
                              setMutating(false);
                            }
                          }}
                        >
                          <Icon name="docs" size={18} className="mr-2" />
                          <div className="flex-1">
                            <div className="font-medium">Blank Document</div>
                            <div className="text-xs text-muted-foreground">
                              Start from scratch
                            </div>
                          </div>
                        </DropdownMenuItem>
                        <DropdownMenuSeparator />
                        <DropdownMenuItem
                          className="cursor-pointer"
                          onSelect={async () => {
                            if (!integration) return;
                            try {
                              setMutating(true);

                              const timestamp = new Date()
                                .toISOString()
                                .replace(/[:.]/g, "-");
                              const data = {
                                name: `AI App PRD - ${timestamp}`,
                                description:
                                  "Product Requirements Document for an AI-native application on decocms.com platform. This document helps plan tools, agents, workflows, views, and databases.",
                                content: AI_APP_PRD_TEMPLATE,
                              };

                              const result = await callTool(
                                integration.connection,
                                {
                                  name: "DECO_RESOURCE_DOCUMENT_CREATE",
                                  arguments: { data },
                                },
                              );

                              const uri =
                                (result as { uri?: string })?.uri ||
                                (result as { data?: { uri?: string } })?.data
                                  ?.uri ||
                                (
                                  result as {
                                    structuredContent?: { uri?: string };
                                  }
                                )?.structuredContent?.uri ||
                                (
                                  result as {
                                    content?: Array<{ text?: string }>;
                                  }
                                )?.content?.[0]?.text;

                              if (!uri) {
                                console.error("Create result:", result);
                                throw new Error(
                                  "No URI returned from create operation",
                                );
                              }

                              queryClient.invalidateQueries({
                                queryKey: [
                                  "resources-v2-list",
                                  integrationId,
                                  resourceName,
                                ],
                              });

                              navigateWorkspace(
                                `rsc/${integrationId}/${resourceName}/${encodeURIComponent(uri)}`,
                              );
                            } catch (error) {
                              console.error(
                                "Failed to create PRD document:",
                                error,
                              );
                              toast.error(
                                "Failed to create PRD document. Please try again.",
                              );
                              setMutating(false);
                            }
                          }}
                        >
                          <Icon
                            name="rocket_launch"
                            size={18}
                            className="mr-2"
                          />
                          <div className="flex-1">
                            <div className="font-medium">AI App PRD</div>
                            <div className="text-xs text-muted-foreground">
                              Plan tools, agents & workflows
                            </div>
                          </div>
                        </DropdownMenuItem>
                      </DropdownMenuContent>
                    </DropdownMenu>
                  </div>
                ) : (
                  // Regular button for other resources
                  <Button
                    onClick={async () => {
                      if (!integration) return;
                      try {
                        setMutating(true);

                        // Generate unique name with timestamp
                        const timestamp = new Date()
                          .toISOString()
                          .replace(/[:.]/g, "-");
                        const uniqueName = `Untitled-${timestamp}`;

                        // Build data payload based on resource type
                        const data: Record<string, unknown> = {
                          name: uniqueName,
                          description: "",
                        };

                        // Add resource-specific required fields
                        if (resourceName === "workflow") {
                          data.inputSchema = {};
                          data.outputSchema = {};
                          data.steps = [
                            {
                              id: "step-1",
                              type: "code",
                              name: "Start",
                              def: {
                                name: "Start",
                                description: "Initial step",
                                execute: "// Add your code here\nreturn {};",
                              },
                            },
                          ];
                          data.triggers = [];
                        } else if (resourceName === "tool") {
                          data.inputSchema = {};
                          data.outputSchema = {};
                          data.execute =
                            "// Add your tool code here\nexport default function(input) {\n  return {};\n}";
                        }

                        const result = await callTool(integration.connection, {
                          name: `DECO_RESOURCE_${(resourceName ?? "").toUpperCase()}_CREATE`,
                          arguments: { data },
                        });

                        // Extract URI from response (can be at different levels)
                        const uri =
                          (result as { uri?: string })?.uri ||
                          (result as { data?: { uri?: string } })?.data?.uri ||
                          (
                            result as {
                              structuredContent?: { uri?: string };
                            }
                          )?.structuredContent?.uri ||
                          (
                            result as {
                              content?: Array<{ text?: string }>;
                            }
                          )?.content?.[0]?.text;

                        if (!uri) {
                          console.error("Create result:", result);
                          throw new Error(
                            "No URI returned from create operation",
                          );
                        }

                        // Invalidate list query so it refreshes when user navigates back
                        queryClient.invalidateQueries({
                          queryKey: [
                            "resources-v2-list",
                            integrationId,
                            resourceName,
                          ],
                        });

                        // Navigate immediately - the route change will unmount this component
                        navigateWorkspace(
                          `rsc/${integrationId}/${resourceName}/${encodeURIComponent(uri)}`,
                        );
                      } catch (error) {
                        console.error(
                          `Failed to create ${resourceName || "resource"}:`,
                          error,
                        );
                        toast.error(
                          `Failed to create ${resourceName || "resource"}. Please try again.`,
                        );
                        setMutating(false);
                      }
                    }}
                    variant="special"
                    className="h-9 rounded-xl w-full md:w-auto"
                    disabled={mutating}
                  >
                    {mutating ? (
                      <div className="w-4 h-4">
                        <Spinner />
                      </div>
                    ) : (
                      <Icon name="add" />
                    )}
                    New {resourceName}
                  </Button>
                )
              ) : undefined
            }
          />

          {error && (
            <Card>
              <CardContent className="p-4 text-destructive text-sm">
                {error}
              </CardContent>
            </Card>
          )}

          {loading ? (
            <div className="flex justify-center items-center h-full py-8">
              <Spinner />
            </div>
          ) : sortedItems.length === 0 ? (
            <EmptyState
              icon="list"
              title="No resources found"
              description={`No ${resourceName} found for this integration.`}
            />
          ) : viewMode === "cards" ? (
            <div
              className="grid gap-4"
              style={{
                gridTemplateColumns: "repeat(auto-fill, minmax(320px, 1fr))",
              }}
            >
              {sortedItems.map((it) => (
                <Card
                  key={it.uri}
                  className="group cursor-pointer hover:shadow-sm transition-shadow overflow-hidden bg-card border-0 min-h-48"
                  onClick={() =>
                    navigateWorkspace(
                      `rsc/${integrationId}/${resourceName}/${encodeURIComponent(it.uri)}`,
                    )
                  }
                >
                  <div className="flex flex-col h-full">
                    {/* Content Section */}
                    <div className="p-5 flex flex-col gap-2 flex-1 relative">
                      <div className="absolute top-2 right-2 opacity-0 group-hover:opacity-100 transition-opacity">
                        <DropdownMenu>
                          <DropdownMenuTrigger asChild>
                            <Button
                              variant="ghost"
                              size="icon"
                              onClick={(e) => {
                                e.stopPropagation();
                              }}
                              className="text-muted-foreground h-8 w-8"
                            >
                              <Icon name="more_horiz" className="w-4 h-4" />
                            </Button>
                          </DropdownMenuTrigger>
                          <DropdownMenuContent align="end">
                            <DropdownMenuItem
                              onClick={(e) => {
                                e.stopPropagation();
                                navigateWorkspace(
                                  `rsc/${integrationId}/${resourceName}/${encodeURIComponent(it.uri)}`,
                                );
                              }}
                            >
                              <Icon
                                name="open_in_new"
                                className="w-4 h-4 mr-2"
                              />
                              Open
                            </DropdownMenuItem>
                            {capabilities.hasDelete && (
                              <DropdownMenuItem
                                onClick={(e) => {
                                  e.stopPropagation();
                                  onDeleteClick(it.uri);
                                }}
                                className="text-destructive focus:text-destructive"
                              >
                                <Icon name="delete" className="w-4 h-4 mr-2" />
                                Delete
                              </DropdownMenuItem>
                            )}
                          </DropdownMenuContent>
                        </DropdownMenu>
                      </div>
                      <h3 className="text-base font-medium text-foreground truncate pr-10">
                        {it.data?.name ?? ""}
                      </h3>
                      <p className="text-sm text-muted-foreground line-clamp-2 leading-normal">
                        {it.data?.description ?? ""}
                      </p>
                    </div>

                    {/* Footer Section */}
                    <div className="border-t border-border px-5 py-3 flex items-center justify-between text-sm flex-shrink-0 flex-wrap gap-x-4 gap-y-1">
                      <div className="flex items-center gap-1">
                        <span className="text-muted-foreground">Updated</span>
                        <span className="text-foreground">
                          <TimeAgoCell value={it.updated_at} />
                        </span>
                      </div>
                      <div className="flex items-center gap-1">
                        <span className="text-muted-foreground">by</span>
                        <UserInfo
                          userId={it.updated_by}
                          size="xs"
                          showEmail={false}
                          noTooltip
                        />
                      </div>
                    </div>
                  </div>
                </Card>
              ))}
            </div>
          ) : null}
          {viewMode === "table" && !loading && sortedItems.length > 0 && (
            <div className="overflow-x-auto -mx-16 px-16">
              <div className="w-fit min-w-full max-w-[1500px] mx-auto">
                <Table
                  columns={columns}
                  data={sortedItems}
                  sortKey={sortKey}
                  sortDirection={sortDirection}
                  onSort={handleSort}
                  onRowClick={(row) =>
                    navigateWorkspace(
                      `rsc/${integrationId}/${resourceName}/${encodeURIComponent(row.uri)}`,
                    )
                  }
                />
              </div>
            </div>
          )}
        </div>
      </div>

      {/* Delete Confirmation Dialog */}
      <AlertDialog
        open={!!deleteUri}
        onOpenChange={(open) => {
          if (!open) {
            setDeleteUri(null);
            setDontAskAgain(false);
          }
        }}
      >
        <AlertDialogContent>
          <AlertDialogHeader>
            <AlertDialogTitle>Delete {resourceName}?</AlertDialogTitle>
            <AlertDialogDescription>
              This action cannot be undone. This will permanently delete this{" "}
              {resourceName || "resource"}.
            </AlertDialogDescription>
          </AlertDialogHeader>
          <div className="flex items-center space-x-2 px-6 py-2">
            <Checkbox
              id="dont-ask-again"
              checked={dontAskAgain}
              onCheckedChange={(checked) => setDontAskAgain(checked === true)}
            />
            <label
              htmlFor="dont-ask-again"
              className="text-sm text-muted-foreground cursor-pointer select-none"
            >
              Don't ask again for this session
            </label>
          </div>
          <AlertDialogFooter>
            <AlertDialogCancel>Cancel</AlertDialogCancel>
            <AlertDialogAction
              onClick={() => {
                if (!deleteUri) return;

                const uriToDelete = deleteUri;

                // Save preference to sessionStorage (persists across navigations)
                if (dontAskAgain) {
                  sessionStorage.setItem(skipConfirmationKey, "true");
                }

                // Close modal
                setDeleteUri(null);
                setDontAskAgain(false);

                // Perform delete after state updates
                setTimeout(() => {
                  handleDelete(uriToDelete);
                }, 0);
              }}
              className="bg-destructive text-destructive-foreground hover:bg-destructive/90"
            >
              Delete
            </AlertDialogAction>
          </AlertDialogFooter>
        </AlertDialogContent>
      </AlertDialog>
    </div>
  );
}

export function ResourcesV2List({
  integrationId,
  resourceName,
  headerSlot,
  tabs,
  activeTab,
  onTabChange,
}: {
  integrationId?: string;
  resourceName?: string;
  headerSlot?: ReactNode;
  tabs?: TabItem[];
  activeTab?: string;
  onTabChange?: (tabId: string) => void;
}) {
  const integration = useIntegration(integrationId ?? "").data;

  // Fetch tools for the integration
  const connection = integration?.connection;
  const toolsQuery = useTools(connection!, false);
  const tools = toolsQuery?.data?.tools ?? [];

  // Prepare decopilot context value for resource list
  const decopilotContextValue = useMemo(() => {
    if (!integrationId) return {};

    const rules: string[] = [
      `You are helping with ${resourceName || "resource"} management. Focus on operations related to listing, creating, and managing ${resourceName || "resources"}.`,
      `When working with ${resourceName || "resources"}, prioritize operations that help users understand, organize, and manage their ${resourceName || "resource"} data effectively.`,
    ];

    return {
      additionalTools:
        tools.length > 0
          ? {
              [integrationId]: tools.map((tool) => tool.name),
            }
          : undefined,
      rules,
    };
  }, [integrationId, resourceName, tools]);

  return (
    <DecopilotLayout value={decopilotContextValue}>
      <ResourceRouteProvider
        integrationId={integrationId}
        resourceName={resourceName}
      >
        <ResourcesV2ListTab
          integrationId={integrationId}
          resourceName={resourceName}
          headerSlot={headerSlot}
          tabs={tabs}
          activeTab={activeTab}
          onTabChange={onTabChange}
        />
      </ResourceRouteProvider>
    </DecopilotLayout>
  );
}

/** Component to connect route params to the component */
export default function ResourcesV2ListPage() {
  const { integrationId, resourceName } = useParams();

  return (
    <ResourcesV2List
      integrationId={integrationId}
      resourceName={resourceName}
    />
  );
}<|MERGE_RESOLUTION|>--- conflicted
+++ resolved
@@ -463,40 +463,6 @@
             availableUsers={availableUsers}
             ctaButton={
               capabilities.hasCreate ? (
-<<<<<<< HEAD
-                <Button
-                  onClick={async () => {
-                    if (!integration) return;
-                    try {
-                      setMutating(true);
-
-                      // Generate unique name with timestamp
-                      const timestamp = new Date()
-                        .toISOString()
-                        .replace(/[:.]/g, "-");
-                      const uniqueName = `Untitled-${timestamp}`;
-
-                      // Build data payload based on resource type
-                      const data: Record<string, unknown> = {
-                        name: uniqueName,
-                        description: "",
-                      };
-
-                      // Add resource-specific required fields
-                      if (resourceName === "document") {
-                        data.content = "";
-                      } else if (resourceName === "workflow") {
-                        data.inputSchema = {};
-                        data.outputSchema = {};
-                        data.steps = [];
-                        data.triggers = [];
-                      } else if (resourceName === "tool") {
-                        data.inputSchema = {};
-                        data.outputSchema = {};
-                        data.execute =
-                          "// Add your tool code here\nexport default function(input) {\n  return {};\n}";
-                      }
-=======
                 resourceName === "document" ? (
                   // Split button for documents with dropdown options
                   <div className="w-full md:w-auto flex items-stretch rounded-xl overflow-hidden">
@@ -522,7 +488,6 @@
                               arguments: { data },
                             },
                           );
->>>>>>> c1ecfb79
 
                           const uri =
                             (result as { uri?: string })?.uri ||
@@ -773,29 +738,20 @@
                           description: "",
                         };
 
-                        // Add resource-specific required fields
-                        if (resourceName === "workflow") {
-                          data.inputSchema = {};
-                          data.outputSchema = {};
-                          data.steps = [
-                            {
-                              id: "step-1",
-                              type: "code",
-                              name: "Start",
-                              def: {
-                                name: "Start",
-                                description: "Initial step",
-                                execute: "// Add your code here\nreturn {};",
-                              },
-                            },
-                          ];
-                          data.triggers = [];
-                        } else if (resourceName === "tool") {
-                          data.inputSchema = {};
-                          data.outputSchema = {};
-                          data.execute =
-                            "// Add your tool code here\nexport default function(input) {\n  return {};\n}";
-                        }
+                      // Add resource-specific required fields
+                      if (resourceName === "document") {
+                        data.content = "";
+                      } else if (resourceName === "workflow") {
+                        data.inputSchema = {};
+                        data.outputSchema = {};
+                        data.steps = [];
+                        data.triggers = [];
+                      } else if (resourceName === "tool") {
+                        data.inputSchema = {};
+                        data.outputSchema = {};
+                        data.execute =
+                          "// Add your tool code here\nexport default function(input) {\n  return {};\n}";
+                      }
 
                         const result = await callTool(integration.connection, {
                           name: `DECO_RESOURCE_${(resourceName ?? "").toUpperCase()}_CREATE`,
