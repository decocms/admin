export const SETTINGS_ITEMS = [
  {
    url: "/settings",
    title: "General",
    icon: "settings",
  },
  {
    url: "/settings/members",
    title: "Members",
    icon: "group",
  },
  {
<<<<<<< HEAD
    url: "/settings/models",
    title: "Models",
    icon: "model",
  },
  {
    url: "/settings/billing",
    title: "Billing",
    icon: "payments",
=======
    url: "/settings/wallet",
    title: "Wallet",
    icon: "wallet",
>>>>>>> 58fcd95d
  },
  {
    url: "/settings/usage",
    title: "Usage",
    icon: "monitoring",
  },
  {
    url: "/settings/audit",
    title: "History",
    icon: "quick_reference_all",
  },
] as const;

export type SettingsPage =
  | (typeof SETTINGS_ITEMS)[number]["title"]
  | "general"
  | "members"
  | "wallet"
  | "usage"
  | "audit"
  | "models";<|MERGE_RESOLUTION|>--- conflicted
+++ resolved
@@ -10,20 +10,14 @@
     icon: "group",
   },
   {
-<<<<<<< HEAD
     url: "/settings/models",
     title: "Models",
     icon: "model",
   },
   {
-    url: "/settings/billing",
-    title: "Billing",
-    icon: "payments",
-=======
     url: "/settings/wallet",
     title: "Wallet",
     icon: "wallet",
->>>>>>> 58fcd95d
   },
   {
     url: "/settings/usage",
