<<<<<<< HEAD
import type { WorkflowDefinition, WorkflowStep } from "@deco/sdk";
import { useSDK, useRecentResources, useWorkflowByUriV2 } from "@deco/sdk";
=======
import {
  callTool,
  useRecentResources,
  useSDK,
  useWorkflowByUriV2,
  type WorkflowRunData,
} from "@deco/sdk";
import {
  Alert,
  AlertDescription,
  AlertTitle,
} from "@deco/ui/components/alert.tsx";
import { Badge } from "@deco/ui/components/badge.tsx";
>>>>>>> c1ecfb79
import { Button } from "@deco/ui/components/button.tsx";
import { Icon } from "@deco/ui/components/icon.tsx";
import { ScrollArea } from "@deco/ui/components/scroll-area.tsx";
import { Spinner } from "@deco/ui/components/spinner.tsx";
import Form from "@rjsf/shadcn";
import validator from "@rjsf/validator-ajv8";
import { useQuery } from "@tanstack/react-query";
import { Suspense, lazy, useEffect, useMemo, useRef, useState } from "react";
import { EmptyState } from "../common/empty-state.tsx";
import { UserInfo } from "../common/table/table-cells.tsx";
import { useDecopilotOpen } from "../layout/decopilot-layout.tsx";
import { useResourceRoute } from "../resources-v2/route-context.tsx";
import { getStatusBadgeVariant } from "../workflows/utils.ts";

const LazyHighlighter = lazy(() => import("../chat/lazy-highlighter.tsx"));

interface WorkflowDisplayCanvasProps {
  resourceUri: string;
  onRefresh?: () => Promise<void>;
}

interface JsonViewerProps {
  data: unknown;
  title: string;
  matchHeight?: boolean;
}

function JsonViewer({ data, title, matchHeight = false }: JsonViewerProps) {
  const [copied, setCopied] = useState(false);

  async function handleCopy() {
    if (typeof navigator === "undefined" || !navigator.clipboard?.writeText) {
      globalThis.window.alert("Clipboard API unavailable");
      return;
    }

    const payload = JSON.stringify(data, null, 2);
    try {
      await navigator.clipboard.writeText(payload);
      setCopied(true);
      setTimeout(() => setCopied(false), 1200);
    } catch (error) {
      console.error("Failed to copy data", error);
    }
  }

  if (data === null || data === undefined) {
    return (
      <div className="space-y-2">
        <p className="font-mono text-sm text-muted-foreground uppercase">
          {title}
        </p>
        <div className="text-xs text-muted-foreground italic p-2">
          No {title.toLowerCase()}
        </div>
      </div>
    );
  }

  const jsonString = JSON.stringify(data, null, 2);

  return (
    <div
      className={`space-y-2 min-w-0 w-full ${matchHeight ? "h-full flex flex-col" : ""}`}
    >
      <p className="font-mono text-sm text-muted-foreground uppercase">
        {title}
      </p>
      <div
        className={`relative bg-muted rounded-xl ${matchHeight ? "min-h-[200px]" : ""} max-h-[300px] overflow-auto w-full ${matchHeight ? "flex-1" : ""}`}
      >
        <div className="absolute right-2 top-2 z-10 flex items-center gap-1 bg-background rounded-xl shadow-sm">
          <Button
            size="icon"
            variant="ghost"
            onClick={handleCopy}
            className="h-8 w-8"
          >
            <Icon name={copied ? "check" : "content_copy"} size={16} />
          </Button>
        </div>
        <div
          className={`overflow-x-auto w-full ${matchHeight ? "h-full" : ""}`}
        >
          <Suspense
            fallback={
              <pre className="p-3 text-xs font-mono whitespace-pre-wrap break-all">
                {jsonString}
              </pre>
            }
          >
            <LazyHighlighter
              language="json"
              content={jsonString}
              fillHeight={matchHeight}
            />
          </Suspense>
        </div>
      </div>
    </div>
  );
}

function StepError({ error }: { error: unknown }) {
  if (!error) return null;

  const errorObj = error as { name?: string; message?: string };

  return (
    <div className="text-xs bg-destructive/10 text-destructive rounded p-2">
      <div className="font-semibold">{String(errorObj.name || "Error")}</div>
      <div className="mt-1">
        {String(errorObj.message || "An error occurred")}
      </div>
    </div>
  );
}

/**
 * Interactive workflow canvas that shows a form for workflow input
 * and displays the run results below
 */
export function WorkflowDisplayCanvas({
  resourceUri,
  onRefresh: _onRefresh,
}: WorkflowDisplayCanvasProps) {
  const { connection } = useResourceRoute();
  const { data: resource, isLoading: isLoadingWorkflow } =
    useWorkflowByUriV2(resourceUri);
  const workflow = resource?.data;

  // Track recent workflows (Resources v2 workflow detail)
  const { locator } = useSDK();
  const projectKey = typeof locator === "string" ? locator : undefined;
  const { addRecent } = useRecentResources(projectKey);
  const hasTrackedRecentRef = useRef(false);
  const { toggle: toggleChat } = useDecopilotOpen();

  useEffect(() => {
    if (workflow && resourceUri && projectKey && !hasTrackedRecentRef.current) {
      hasTrackedRecentRef.current = true;
      setTimeout(() => {
        addRecent({
          id: resourceUri,
          name: workflow.name || resourceUri,
          type: "workflow",
          icon: "flowchart",
          path: `/${projectKey}/rsc/i:workflows-management/workflow/${encodeURIComponent(resourceUri)}`,
        });
      }, 0);
    }
  }, [workflow, resourceUri, projectKey, addRecent]);

  // Form state for workflow input
  const [formData, setFormData] = useState<Record<string, unknown>>({});
  const [currentRunUri, setCurrentRunUri] = useState<string | null>(null);
  const [isSubmitting, setIsSubmitting] = useState(false);

  // Fetch run data if we have a run URI
  const runQuery = useQuery({
    queryKey: ["workflow-run-read", currentRunUri],
    enabled: Boolean(connection && currentRunUri),
    queryFn: async () => {
      const result = await callTool(connection!, {
        name: "DECO_RESOURCE_WORKFLOW_RUN_READ",
        arguments: { uri: currentRunUri! },
      });
      return result.structuredContent as {
        uri: string;
        data: WorkflowRunData;
        created_at?: string;
        updated_at?: string;
      };
    },
    staleTime: 10_000,
    refetchInterval: (q) => {
      const status = q.state.data?.data?.status;
      if (status === "completed" || status === "failed") return false;
      return 2000;
    },
  });

  const run = runQuery.data;

  // Handle form submission - start workflow
  async function handleFormSubmit(data: Record<string, unknown>) {
    if (!connection || !resourceUri) return;

    try {
      setIsSubmitting(true);
      const result = await callTool(connection, {
        name: "DECO_WORKFLOW_START",
        arguments: {
          uri: resourceUri,
          input: data,
        },
      });

      const response = result.structuredContent as {
        runId?: string;
        uri?: string;
        error?: string;
      };

      if (response.error) {
        throw new Error(response.error);
      }

      if (response.uri) {
        setCurrentRunUri(response.uri);
      }
    } catch (error) {
      console.error("Failed to start workflow", error);
      globalThis.window.alert(
        `Failed to start workflow: ${error instanceof Error ? error.message : String(error)}`,
      );
    } finally {
      setIsSubmitting(false);
    }
  }

  // Calculate duration
  const duration = useMemo(() => {
    const startTime = run?.data?.startTime;
    const endTime = run?.data?.endTime;
    if (!startTime) return null;
    const ms = (endTime || Date.now()) - startTime;
    if (ms < 0) return null;
    const s = Math.floor(ms / 1000);
    if (s < 60) return `${s}s`;
    const m = Math.floor(s / 60);
    if (m < 60) return `${m}m ${s % 60}s`;
    const h = Math.floor(m / 60);
    return `${h}h ${m % 60}m ${s % 60}s`;
  }, [run?.data?.startTime, run?.data?.endTime]);

  const input = useMemo(
    () => run?.data?.workflowStatus?.params?.input,
    [run?.data?.workflowStatus],
  );
  const output = useMemo(
    () => run?.data?.finalResult,
    [run?.data?.finalResult],
  );
  const error = run?.data?.error;
  const status = run?.data?.status || "unknown";
  const badgeVariant = getStatusBadgeVariant(status);
  const startedBy = run?.data.workflowStatus?.params?.context?.startedBy;
  const steps = run?.data.workflowStatus?.steps || [];

<<<<<<< HEAD
/**
 * Convert workflow definition to React Flow nodes and edges for display
 */
function convertWorkflowToDisplayFlow(workflow: DisplayWorkflow) {
  const nodes: Node[] = [];
  const edges: Edge[] = [];

  // Create source node (workflow input)
  const sourceNode: Node = {
    id: "source",
    type: "workflow-source",
    position: { x: 50, y: 100 },
    data: {
      title: "Workflow Input",
      description: "Input parameters for the workflow",
      schema: workflow.inputSchema,
    },
  };
  nodes.push(sourceNode);

  // Create step nodes
  (workflow.steps as WorkflowStep[]).forEach((step, index) => {
    const stepNode: Node = {
      id: `step-${index}`,
      type: "workflow-step",
      position: { x: 300 + index * 250, y: 100 },
      data: {
        step,
        index,
        integrationId:
          (step as { type?: string; def?: { integration?: string } }).type ===
          "tool_call"
            ? (step as { type?: string; def?: { integration?: string } }).def
                ?.integration
            : undefined,
      },
    };
    nodes.push(stepNode);

    // Create edges between nodes
    const sourceId = index === 0 ? "source" : `step-${index - 1}`;
    const targetId = `step-${index}`;

    const edge: Edge = {
      id: `edge-${sourceId}-${targetId}`,
      source: sourceId,
      target: targetId,
      type: "smoothstep",
      animated: false,
    };
    edges.push(edge);
  });

  // Create sink node (workflow output)
  const sinkNode: Node = {
    id: "sink",
    type: "workflow-sink",
    position: {
      x: 300 + (workflow.steps as WorkflowStep[]).length * 250,
      y: 100,
    },
    data: {
      title: "Workflow Output",
      description: "Final output of the workflow",
      schema: workflow.outputSchema,
    },
  };
  nodes.push(sinkNode);

  // Connect last step to sink
  if ((workflow.steps as WorkflowStep[]).length > 0) {
    const lastStepId = `step-${(workflow.steps as WorkflowStep[]).length - 1}`;
    const sinkEdge: Edge = {
      id: `edge-${lastStepId}-sink`,
      source: lastStepId,
      target: "sink",
      type: "smoothstep",
      animated: false,
    };
    edges.push(sinkEdge);
=======
  if (isLoadingWorkflow) {
    return (
      <div className="h-[calc(100vh-12rem)] flex items-center justify-center">
        <Spinner />
      </div>
    );
  }

  if (!workflow) {
    return (
      <EmptyState
        icon="error"
        title="Workflow not found"
        description="Could not load workflow"
      />
    );
>>>>>>> c1ecfb79
  }

  return (
    <ScrollArea className="h-full w-full">
      <div className="flex flex-col">
        {/* Header */}
        <div className="border-b border-border py-4 px-4 md:py-8 md:px-8 lg:py-16 lg:px-16">
          <div className="max-w-[1500px] mx-auto space-y-4">
            <div className="flex items-center justify-between gap-2 flex-wrap">
              <div>
                <h1 className="text-2xl font-medium">{workflow.name}</h1>
                {workflow.description && (
                  <p className="text-sm text-muted-foreground mt-1">
                    {workflow.description}
                  </p>
                )}
              </div>
              {run && (
                <Badge variant={badgeVariant} className="capitalize">
                  {status}
                </Badge>
              )}
            </div>

            {/* Run metadata */}
            {run && (
              <div className="flex items-center gap-4 flex-wrap text-sm">
                <div className="flex items-center gap-2">
                  <Icon
                    name="calendar_month"
                    size={16}
                    className="text-muted-foreground"
                  />
                  <span className="font-mono text-sm uppercase">
                    {run.data.startTime
                      ? new Date(run.data.startTime).toLocaleString([], {
                          month: "short",
                          day: "numeric",
                          year: "numeric",
                          hour: "2-digit",
                          minute: "2-digit",
                        })
                      : "-"}
                  </span>
                </div>

                <div className="h-3 w-px bg-border" />

                <div className="flex items-center gap-2">
                  <Icon
                    name="schedule"
                    size={16}
                    className="text-muted-foreground"
                  />
                  <span className="font-mono text-sm">{duration || "-"}</span>
                </div>

                <div className="h-3 w-px bg-border" />

                {startedBy?.id && (
                  <UserInfo
                    userId={startedBy.id}
                    size="sm"
                    noTooltip
                    showEmail={false}
                  />
                )}
              </div>
            )}

            {/* Error Alert */}
            {error && (
              <Alert className="bg-destructive/5 border-none">
                <Icon name="error" className="h-4 w-4 text-destructive" />
                <AlertTitle className="text-destructive">Error</AlertTitle>
                <AlertDescription className="text-destructive">
                  {error}
                </AlertDescription>
              </Alert>
            )}
          </div>
        </div>

        {/* Input Form */}
        <div className="border-b border-border py-4 px-4 md:py-8 md:px-8 lg:py-8 lg:px-16">
          <div className="max-w-[1500px] mx-auto space-y-4">
            <h2 className="text-lg font-medium">Input</h2>

            <div className="bg-muted/30 rounded-xl p-6">
              {workflow.inputSchema &&
              typeof workflow.inputSchema === "object" &&
              "properties" in workflow.inputSchema &&
              workflow.inputSchema.properties &&
              Object.keys(workflow.inputSchema.properties).length > 0 ? (
                <Form
                  schema={workflow.inputSchema}
                  validator={validator}
                  formData={formData}
                  onChange={({ formData }) => setFormData(formData)}
                  onSubmit={({ formData }) => handleFormSubmit(formData)}
                  showErrorList={false}
                  noHtml5Validate
                  liveValidate={false}
                >
                  <div className="flex justify-end gap-2 mt-4">
                    <Button
                      type="submit"
                      disabled={isSubmitting}
                      size="lg"
                      className="min-w-[200px] flex items-center gap-2"
                    >
                      {isSubmitting ? (
                        <>
                          <Spinner size="xs" />
                          Running...
                        </>
                      ) : (
                        <>
                          <Icon name="play_arrow" size={18} />
                          Run Workflow
                        </>
                      )}
                    </Button>
                  </div>
                </Form>
              ) : (
                <div className="flex flex-col items-center justify-center py-12 text-center">
                  <div className="bg-background rounded-full p-4 mb-4">
                    <Icon
                      name="chat"
                      size={32}
                      className="text-muted-foreground"
                    />
                  </div>
                  <h3 className="text-lg font-medium mb-2">No Input Form</h3>
                  <p className="text-sm text-muted-foreground max-w-md">
                    Create and configure workflows in chat.
                  </p>
                  <Button
                    variant="outline"
                    size="sm"
                    className="mt-4"
                    onClick={toggleChat}
                  >
                    <Icon name="chat" size={16} className="mr-2" />
                    Open Chat
                  </Button>
                </div>
              )}
            </div>
          </div>
        </div>

        {/* Output Section - only show if we have a run */}
        {run && (
          <>
            <div className="border-b border-border py-4 px-4 md:py-8 md:px-8 lg:py-8 lg:px-16">
              <div className="max-w-[1500px] mx-auto space-y-4">
                <h2 className="text-lg font-medium">Input & Output</h2>

                <div className="grid grid-cols-1 md:grid-cols-2 gap-4 items-stretch">
                  <div className="min-w-0 flex">
                    <JsonViewer data={input} title="Input" matchHeight />
                  </div>

                  <div className="min-w-0 flex">
                    {status === "completed" || status === "success" ? (
                      <JsonViewer data={output} title="Output" matchHeight />
                    ) : (
                      <div className="space-y-2 w-full">
                        <p className="font-mono text-sm text-muted-foreground uppercase">
                          Output
                        </p>
                        <div className="bg-muted rounded-xl min-h-[200px] max-h-[300px] flex items-center justify-center p-4">
                          <div className="text-xs text-muted-foreground italic text-center">
                            Output will be available when the workflow completes
                          </div>
                        </div>
                      </div>
                    )}
                  </div>
                </div>
              </div>
            </div>

            {/* Steps Section */}
            <div className="border-b border-border py-4 px-4 md:py-8 md:px-8 lg:py-8 lg:px-16">
              <div className="max-w-[1500px] mx-auto space-y-4">
                <h2 className="text-lg font-medium">Steps</h2>

                {steps.length > 0 ? (
                  <div className="flex flex-col items-center">
                    <div className="w-full max-w-[700px] space-y-0">
                      {steps.map((step, idx) => {
                        const stepStatus =
                          step.success === true
                            ? "completed"
                            : step.success === false
                              ? "failed"
                              : step.start && !step.end
                                ? "running"
                                : "pending";

                        return (
                          <div key={idx}>
                            {idx > 0 && (
                              <div className="h-10 w-full flex justify-center">
                                <div className="w-px bg-border" />
                              </div>
                            )}

                            <div
                              className={`rounded-xl p-0.5 ${stepStatus === "failed" ? "bg-destructive/10" : "bg-muted"}`}
                            >
                              {/* Step Header */}
                              <div
                                className={`p-4 space-y-2 ${stepStatus === "failed" ? "text-destructive" : ""}`}
                              >
                                <div className="flex items-center justify-between gap-2">
                                  <div className="flex items-center gap-2 flex-1 min-w-0">
                                    <span className="font-medium text-base truncate">
                                      {String(step.name || `Step ${idx + 1}`)}
                                    </span>
                                  </div>
                                  <Badge
                                    variant={getStatusBadgeVariant(stepStatus)}
                                    className="capitalize text-xs shrink-0"
                                  >
                                    {stepStatus}
                                  </Badge>
                                </div>

                                <div className="flex items-center gap-6 text-sm">
                                  {step.start && (
                                    <div className="flex items-center gap-2">
                                      <Icon name="play_arrow" size={16} />
                                      <span className="font-mono text-sm uppercase">
                                        {new Date(
                                          step.start,
                                        ).toLocaleTimeString([], {
                                          hour: "2-digit",
                                          minute: "2-digit",
                                        })}
                                      </span>
                                    </div>
                                  )}

                                  {step.end && (
                                    <div className="flex items-center gap-2">
                                      <Icon name="check" size={16} />
                                      <span className="font-mono text-sm uppercase">
                                        {new Date(step.end).toLocaleTimeString(
                                          [],
                                          {
                                            hour: "2-digit",
                                            minute: "2-digit",
                                          },
                                        )}
                                      </span>
                                    </div>
                                  )}
                                </div>
                              </div>

                              {/* Step Content */}
                              <div className="bg-background rounded-xl p-3 space-y-3">
                                <StepError error={step.error} />

                                {step.config !== undefined &&
                                  step.config !== null && (
                                    <JsonViewer
                                      data={step.config}
                                      title="Config"
                                    />
                                  )}

                                {step.output !== undefined &&
                                  step.output !== null && (
                                    <JsonViewer
                                      data={step.output}
                                      title="Output"
                                    />
                                  )}

                                {step.attempts && step.attempts.length > 1 && (
                                  <details className="text-xs">
                                    <summary className="cursor-pointer font-medium text-muted-foreground hover:text-foreground">
                                      {step.attempts.length} attempts
                                    </summary>
                                    <div className="mt-2 space-y-2 pl-4">
                                      {step.attempts.map(
                                        (attempt, attemptIdx) => (
                                          <div
                                            key={attemptIdx}
                                            className="border-l-2 pl-2 py-1"
                                          >
                                            <div className="flex items-center gap-2">
                                              <span>
                                                Attempt {attemptIdx + 1}
                                              </span>
                                              {attempt.success ? (
                                                <Icon
                                                  name="check_circle"
                                                  size={12}
                                                  className="text-success"
                                                />
                                              ) : (
                                                <Icon
                                                  name="error"
                                                  size={12}
                                                  className="text-destructive"
                                                />
                                              )}
                                            </div>
                                            {attempt.error && (
                                              <div className="text-destructive mt-1">
                                                {String(
                                                  (
                                                    attempt.error as {
                                                      message?: string;
                                                    }
                                                  ).message || "Error",
                                                )}
                                              </div>
                                            )}
                                          </div>
                                        ),
                                      )}
                                    </div>
                                  </details>
                                )}
                              </div>
                            </div>
                          </div>
                        );
                      })}
                    </div>
                  </div>
                ) : (
                  <div className="text-sm text-muted-foreground italic py-4">
                    No steps available yet
                  </div>
                )}
              </div>
            </div>
          </>
        )}
      </div>
    </ScrollArea>
  );
}<|MERGE_RESOLUTION|>--- conflicted
+++ resolved
@@ -1,7 +1,3 @@
-<<<<<<< HEAD
-import type { WorkflowDefinition, WorkflowStep } from "@deco/sdk";
-import { useSDK, useRecentResources, useWorkflowByUriV2 } from "@deco/sdk";
-=======
 import {
   callTool,
   useRecentResources,
@@ -15,7 +11,6 @@
   AlertTitle,
 } from "@deco/ui/components/alert.tsx";
 import { Badge } from "@deco/ui/components/badge.tsx";
->>>>>>> c1ecfb79
 import { Button } from "@deco/ui/components/button.tsx";
 import { Icon } from "@deco/ui/components/icon.tsx";
 import { ScrollArea } from "@deco/ui/components/scroll-area.tsx";
@@ -266,88 +261,6 @@
   const startedBy = run?.data.workflowStatus?.params?.context?.startedBy;
   const steps = run?.data.workflowStatus?.steps || [];
 
-<<<<<<< HEAD
-/**
- * Convert workflow definition to React Flow nodes and edges for display
- */
-function convertWorkflowToDisplayFlow(workflow: DisplayWorkflow) {
-  const nodes: Node[] = [];
-  const edges: Edge[] = [];
-
-  // Create source node (workflow input)
-  const sourceNode: Node = {
-    id: "source",
-    type: "workflow-source",
-    position: { x: 50, y: 100 },
-    data: {
-      title: "Workflow Input",
-      description: "Input parameters for the workflow",
-      schema: workflow.inputSchema,
-    },
-  };
-  nodes.push(sourceNode);
-
-  // Create step nodes
-  (workflow.steps as WorkflowStep[]).forEach((step, index) => {
-    const stepNode: Node = {
-      id: `step-${index}`,
-      type: "workflow-step",
-      position: { x: 300 + index * 250, y: 100 },
-      data: {
-        step,
-        index,
-        integrationId:
-          (step as { type?: string; def?: { integration?: string } }).type ===
-          "tool_call"
-            ? (step as { type?: string; def?: { integration?: string } }).def
-                ?.integration
-            : undefined,
-      },
-    };
-    nodes.push(stepNode);
-
-    // Create edges between nodes
-    const sourceId = index === 0 ? "source" : `step-${index - 1}`;
-    const targetId = `step-${index}`;
-
-    const edge: Edge = {
-      id: `edge-${sourceId}-${targetId}`,
-      source: sourceId,
-      target: targetId,
-      type: "smoothstep",
-      animated: false,
-    };
-    edges.push(edge);
-  });
-
-  // Create sink node (workflow output)
-  const sinkNode: Node = {
-    id: "sink",
-    type: "workflow-sink",
-    position: {
-      x: 300 + (workflow.steps as WorkflowStep[]).length * 250,
-      y: 100,
-    },
-    data: {
-      title: "Workflow Output",
-      description: "Final output of the workflow",
-      schema: workflow.outputSchema,
-    },
-  };
-  nodes.push(sinkNode);
-
-  // Connect last step to sink
-  if ((workflow.steps as WorkflowStep[]).length > 0) {
-    const lastStepId = `step-${(workflow.steps as WorkflowStep[]).length - 1}`;
-    const sinkEdge: Edge = {
-      id: `edge-${lastStepId}-sink`,
-      source: lastStepId,
-      target: "sink",
-      type: "smoothstep",
-      animated: false,
-    };
-    edges.push(sinkEdge);
-=======
   if (isLoadingWorkflow) {
     return (
       <div className="h-[calc(100vh-12rem)] flex items-center justify-center">
@@ -364,7 +277,6 @@
         description="Could not load workflow"
       />
     );
->>>>>>> c1ecfb79
   }
 
   return (
