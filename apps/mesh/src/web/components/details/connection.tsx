import { createToolCaller } from "@/tools/client";
import type { ConnectionEntity } from "@/tools/connection/schema";
import { ConnectionEntitySchema } from "@/tools/connection/schema";
import { CollectionSearch } from "@/web/components/collections/collection-search.tsx";
import { CollectionsList } from "@/web/components/collections/collections-list.tsx";
import { CollectionTableWrapper } from "@/web/components/collections/collection-table-wrapper.tsx";
import { CollectionDisplayButton } from "@/web/components/collections/collection-display-button.tsx";
import { EmptyState } from "@/web/components/empty-state.tsx";
import { IntegrationIcon } from "@/web/components/integration-icon.tsx";
import { ErrorBoundary } from "@/web/components/error-boundary";
import { jsonSchemaToZod } from "@/web/utils/schema-converter";
import {
  CONNECTIONS_COLLECTION,
  useConnection,
} from "@/web/hooks/collections/use-connection";
import {
  useBindingConnections,
  useCollectionBindings,
} from "@/web/hooks/use-binding";
import { useCollection, useCollectionList } from "@/web/hooks/use-collections";
import { useListState } from "@/web/hooks/use-list-state";
import { Button } from "@deco/ui/components/button.tsx";
import { Card } from "@deco/ui/components/card.tsx";
import {
  Form,
  FormControl,
  FormField,
  FormItem,
  FormLabel,
  FormMessage,
} from "@deco/ui/components/form.tsx";
import { Input } from "@deco/ui/components/input.tsx";
import { ResourceTabs } from "@deco/ui/components/resource-tabs.tsx";
import {
  Select,
  SelectContent,
  SelectItem,
  SelectTrigger,
  SelectValue,
} from "@deco/ui/components/select.tsx";
import type { BaseCollectionEntity } from "@decocms/bindings/collections";
import { zodResolver } from "@hookform/resolvers/zod";
import { useNavigate, useParams, useSearch } from "@tanstack/react-router";
import { formatDistanceToNow } from "date-fns";
<<<<<<< HEAD
import { Loader2, Lock } from "lucide-react";
import { useEffect, useMemo, useState } from "react";
=======
import { CheckCircle2, Globe, Loader2, Lock } from "lucide-react";
import { Suspense, useEffect, useMemo, useState } from "react";
>>>>>>> e5a15820
import { useForm } from "react-hook-form";
import { toast } from "sonner";
import { useMcp } from "use-mcp/react";
import { z } from "zod";
import { ViewLayout, ViewTabs, ViewActions } from "./layout";
import { BindingSelector } from "../binding-selector";
import { useToolCall } from "@/web/hooks/use-tool-call";

function ConnectionInspectorViewContent() {
  const { connectionId, org } = useParams({ strict: false });
  const navigate = useNavigate({ from: "/$org/mcps/$connectionId" });

  // We can use search params for active tab if we want persistent tabs
  const search = useSearch({ strict: false }) as { tab?: string };
  const activeTabId = search.tab || "settings";

  const connection = useConnection(connectionId);
  const connectionsCollection = CONNECTIONS_COLLECTION;

  // Detect collection bindings
  const collections = useCollectionBindings(connection);

  // Detect MCP binding
  useBindingConnections(
    connection ? [connection] : [],
    "MCP",
  );

  // Update connection handler
  const handleUpdateConnection = async (
    updatedConnection: Partial<ConnectionEntity>,
  ) => {
    if (!connection || !connectionsCollection) return;

    try {
      const tx = connectionsCollection.update(
        connection.id,
        (draft: ConnectionEntity) => {
          if (updatedConnection.title !== undefined)
            draft.title = updatedConnection.title;
          if (updatedConnection.description !== undefined)
            draft.description = updatedConnection.description;
          if (updatedConnection.connection_type !== undefined)
            draft.connection_type = updatedConnection.connection_type;
          if (updatedConnection.connection_url !== undefined)
            draft.connection_url = updatedConnection.connection_url;
          if (updatedConnection.connection_token !== undefined)
            draft.connection_token = updatedConnection.connection_token;
        },
      );
      await tx.isPersisted.promise;
      toast.success("Connection updated successfully");
    } catch (error) {
      const message = error instanceof Error ? error.message : String(error);
      toast.error(`Failed to update connection: ${message}`);
      throw error;
    }
  };

  // Initialize MCP connection
  const normalizeUrl = (url: string) => {
    try {
      const parsed = new URL(url);
      parsed.pathname = parsed.pathname.replace(/\/i:([a-f0-9-]+)/gi, "/$1");
      return parsed.toString();
    } catch {
      return url;
    }
  };

  const normalizedUrl = connection?.connection_url
    ? normalizeUrl(connection.connection_url)
    : "";

  const mcp = useMcp({
    url: normalizedUrl,
    clientName: "MCP Mesh Inspector",
    clientUri: window.location.origin,
    callbackUrl: `${window.location.origin}/oauth/callback`,
    debug: false,
    autoReconnect: true,
    autoRetry: 5000,
    onPopupWindow: (_url, _features, popupWindow) => {
      const captureTokenSnapshot = (prefix: string): Map<string, string> => {
        const snapshot = new Map<string, string>();
        for (let i = 0; i < localStorage.length; i++) {
          const key = localStorage.key(i);
          if (
            key &&
            key.startsWith(prefix) &&
            (key.endsWith("_tokens") ||
              key.endsWith(":token") ||
              key.endsWith(":tokens"))
          ) {
            const value = localStorage.getItem(key);
            if (value) {
              snapshot.set(key, value);
            }
          }
        }
        return snapshot;
      };

      const tokenSnapshotBefore = captureTokenSnapshot("mcp:auth");

      if (connection && connectionId) {
        localStorage.setItem(
          "mcp_oauth_pending",
          JSON.stringify({
            connectionId: connectionId as string,
            orgId: connection.organization_id,
            connectionType: connection.connection_type,
            connectionUrl: connection.connection_url,
            timestamp: Date.now(),
          }),
        );
      }

      const messageHandler = async (event: MessageEvent) => {
        if (event.origin !== window.location.origin) return;

        if (event.data.type === "mcp:oauth:complete") {
          if (event.data.success && connection && connectionId) {
            try {
              const tokenSnapshotAfter = captureTokenSnapshot("mcp:auth");
              let newOrChangedToken: string | null = null;

              for (const [key, value] of tokenSnapshotAfter) {
                const beforeValue = tokenSnapshotBefore.get(key);
                if (!beforeValue || beforeValue !== value) {
                  try {
                    const parsed = JSON.parse(value);
                    newOrChangedToken =
                      parsed.access_token || parsed.accessToken || value;
                  } catch {
                    newOrChangedToken = value;
                  }
                  break;
                }
              }

              if (newOrChangedToken) {
                if (!connectionsCollection) {
                  throw new Error("Connections collection not initialized");
                }
                if (!connectionsCollection.has(connectionId as string)) {
                  throw new Error("Connection not found in collection");
                }

                const tx = connectionsCollection.update(
                  connectionId as string,
                  (draft: ConnectionEntity) => {
                    draft.connection_type = connection.connection_type;
                    draft.connection_url = connection.connection_url;
                    draft.connection_token = newOrChangedToken;
                  },
                );
                await tx.isPersisted.promise;
              }

              localStorage.removeItem("mcp_oauth_pending");
            } catch (saveErr) {
              toast.error(
                `Failed to save token: ${saveErr instanceof Error ? saveErr.message : String(saveErr)}`,
              );
            }

            if (popupWindow && !popupWindow.closed) {
              popupWindow.close();
            }
            window.removeEventListener("message", messageHandler);
          } else if (!event.data.success) {
            toast.error(`OAuth failed: ${event.data.error || "Unknown error"}`);
            if (popupWindow && !popupWindow.closed) {
              popupWindow.close();
            }
            window.removeEventListener("message", messageHandler);
          }
        }
      };

      window.addEventListener("message", messageHandler);
      setTimeout(
        () => {
          window.removeEventListener("message", messageHandler);
        },
        5 * 60 * 1000,
      );
    },
  });

  if (!connection && connectionId) {
    return (
      <div className="flex h-full items-center justify-center bg-background">
        <Loader2 className="h-8 w-8 animate-spin text-muted-foreground" />
      </div>
    );
  }

  if (!connection) {
    return (
      <div className="flex h-full items-center justify-center bg-background">
        <div className="text-muted-foreground">Connection not found</div>
      </div>
    );
  }

  const tabs = [
    { id: "settings", label: "Settings" },
    { id: "tools", label: "Tools", count: mcp.tools?.length ?? 0 },
    ...(collections || []).map((c) => ({ id: c.name, label: c.displayName })),
  ];

  const handleTabChange = (tabId: string) => {
    navigate({ search: (prev) => ({ ...prev, tab: tabId }), replace: true });
  };

  const activeCollection = collections.find((c) => c.name === activeTabId);

  return (
    <ViewLayout onBack={() => window.history.back()}>
      <ViewTabs>
        <ResourceTabs
          tabs={tabs}
          activeTab={activeTabId}
          onTabChange={handleTabChange}
        />
      </ViewTabs>
      <div className="flex h-full w-full bg-background overflow-hidden">
        <div className="flex-1 flex flex-col min-w-0 bg-background overflow-auto">
          {mcp.state === "pending_auth" ||
          mcp.state === "authenticating" ||
          (!connection.connection_token && mcp.state === "failed") ? (
            <EmptyState
              image={
                <div className="bg-muted p-4 rounded-full">
                  <Lock className="w-8 h-8 text-muted-foreground" />
                </div>
              }
              title="Authorization Required"
              description="This connection requires authorization to access tools and resources."
              actions={
                <Button
                  onClick={() => mcp.authenticate()}
                  disabled={mcp.state === "authenticating"}
                >
                  {mcp.state === "authenticating"
                    ? "Authorizing..."
                    : "Authorize"}
                </Button>
              }
              className="h-full"
            />
          ) : activeTabId === "tools" ? (
            <ToolsList
              tools={mcp.tools}
              connectionId={connectionId as string}
              org={org as string}
            />
          ) : activeTabId === "settings" ? (
            <div className="flex-1">
              <SettingsTab
                connection={connection}
                onUpdate={handleUpdateConnection}
              />
            </div>
          ) : (
            <ErrorBoundary>
              <Suspense
                fallback={
                  <div className="flex h-full items-center justify-center">
                    <Loader2 className="h-8 w-8 animate-spin text-muted-foreground" />
                  </div>
                }
              >
                <CollectionContent
                  key={activeTabId}
                  connectionId={connectionId as string}
                  collectionName={activeTabId}
                  org={org as string}
                  schema={activeCollection?.schema}
                />
              </Suspense>
            </ErrorBoundary>
          )}
        </div>
      </div>
    </ViewLayout>
  );
}

export default function ConnectionInspectorView() {
  return (
    <ErrorBoundary>
      <Suspense
        fallback={
          <div className="flex h-full items-center justify-center bg-background">
            <Loader2 className="h-8 w-8 animate-spin text-muted-foreground" />
          </div>
        }
      >
        <ConnectionInspectorViewContent />
      </Suspense>
    </ErrorBoundary>
  );
}

const connectionFormSchema = ConnectionEntitySchema.pick({
  title: true,
  description: true,
  connection_type: true,
  connection_url: true,
  connection_token: true,
}).partial({
  description: true,
  connection_token: true,
});

type ConnectionFormData = z.infer<typeof connectionFormSchema>;

interface SettingsTabProps {
  connection: ConnectionEntity;
  onUpdate: (connection: Partial<ConnectionEntity>) => Promise<void>;
}

function SettingsTab({
  connection,
  onUpdate,
}: SettingsTabProps) {
  const [isSavingConnection, setIsSavingConnection] = useState(false);
  const [isSavingConfig, setIsSavingConfig] = useState(false);

  // Connection settings form
  const connectionForm = useForm<ConnectionFormData>({
    resolver: zodResolver(connectionFormSchema),
    defaultValues: {
      title: connection.title,
      description: connection.description,
      connection_type: connection.connection_type,
      connection_url: connection.connection_url,
      connection_token: connection.connection_token,
    },
  });

  // Reset form when connection changes (external update)
  // oxlint-disable-next-line ban-use-effect/ban-use-effect
  useEffect(() => {
    connectionForm.reset({
      title: connection.title,
      description: connection.description,
      connection_type: connection.connection_type,
      connection_url: connection.connection_url,
      connection_token: connection.connection_token,
    });
  }, [connection, connectionForm]);

  // MCP config state
  const [mcpFormState, setMcpFormState] = useState<Record<string, unknown>>(
    connection.configuration_state ?? {},
  );
  const [mcpInitialState, setMcpInitialState] = useState<
    Record<string, unknown>
  >(connection.configuration_state ?? {});
  const [mcpScopes] = useState<string[]>(connection.configuration_scopes ?? []);

  // Reset MCP state when connection changes
  useEffect(() => {
    if (connection.configuration_state) {
      setMcpFormState(connection.configuration_state);
      setMcpInitialState(connection.configuration_state);
    }
  }, [connection]);

  // Track if MCP config has changes
  const mcpHasChanges = useMemo(() => {
    return JSON.stringify(mcpFormState) !== JSON.stringify(mcpInitialState);
  }, [mcpFormState, mcpInitialState]);

  const handleSaveConnection = async () => {
    const isValid = await connectionForm.trigger();
    if (!isValid) return;

    setIsSavingConnection(true);
    try {
      const data = connectionForm.getValues();
      await onUpdate({
        ...data,
        description: data.description || null,
        connection_token: data.connection_token || null,
      });
      connectionForm.reset(data);
      toast.success("Connection updated successfully");
    } catch (error) {
      const message = error instanceof Error ? error.message : String(error);
      toast.error(`Failed to update connection: ${message}`);
    } finally {
      setIsSavingConnection(false);
    }
  };

  const handleSaveMcpConfig = async () => {
    setIsSavingConfig(true);
    try {
      const meshToolCaller = createToolCaller();
      await meshToolCaller("CONNECTION_CONFIGURE", {
        connectionId: connection.id,
        scopes: mcpScopes,
        state: mcpFormState,
      });
      toast.success("Configuration saved successfully");
    } catch (error) {
      const message = error instanceof Error ? error.message : String(error);
      toast.error(`Failed to save configuration: ${message}`);
    } finally {
      setIsSavingConfig(false);
    }
  };

  const isSaving = isSavingConnection || isSavingConfig;
  const hasConnectionChanges = connectionForm.formState.isDirty;
  const hasAnyChanges = hasConnectionChanges || mcpHasChanges;

  return (
    <>
      {hasAnyChanges && (
        <ViewActions>
          <Button
            onClick={() => {
              if (hasConnectionChanges) {
                handleSaveConnection();
              }
              if (mcpHasChanges) {
                handleSaveMcpConfig();
              }
            }}
            disabled={isSaving}
            size="sm"
          >
            {isSaving && <Loader2 className="mr-2 h-4 w-4 animate-spin" />}
            Save Changes
          </Button>
        </ViewActions>
      )}

      <div className="flex h-full">
        {/* Left sidebar - Connection Settings (2/5) */}
        <div className="w-2/5 shrink-0 border-r border-border overflow-auto">
          <ConnectionSettingsFormUI
            form={connectionForm}
            connection={connection}
          />
        </div>

        {/* Right panel - MCP Configuration (3/5) */}
        {true && (
          <div className="w-3/5 min-w-0 overflow-auto">
            <McpConfigurationFormUI
              connection={connection}
              formState={mcpFormState}
              onFormStateChange={setMcpFormState}
              isSaving={isSavingConfig}
            />
          </div>
        )}
      </div>
    </>
  );
}

function ConnectionSettingsFormUI({
  form,
  connection,
}: {
  form: ReturnType<typeof useForm<ConnectionFormData>>;
  connection: ConnectionEntity;
}) {
  return (
    <Form {...form}>
      <div className="flex flex-col h-full">
        {/* Header section - Icon, Title, Description */}
        <div className="flex flex-col gap-4 p-5 border-b border-border">
          <IntegrationIcon
            icon={connection.icon}
            name={connection.title}
            size="lg"
            className="shadow-sm"
          />
          <div className="flex flex-col">
            <FormField
              control={form.control}
              name="title"
              render={({ field }) => (
                <FormItem className="w-full space-y-0">
                  <div className="flex items-center gap-2.5">
                    <FormControl>
                      <Input
                        {...field}
                        className="h-auto! text-xl! font-medium! leading-7! px-0 border-transparent hover:border-input focus:border-input bg-transparent transition-all"
                        placeholder="Connection Name"
                      />
                    </FormControl>
                  </div>
                  <FormMessage />
                </FormItem>
              )}
            />
            <FormField
              control={form.control}
              name="description"
              render={({ field }) => (
                <FormItem className="w-full space-y-0">
                  <FormControl>
                    <Input
                      {...field}
                      value={field.value || ""}
                      className="h-auto! text-base! text-muted-foreground! leading-6! px-0 border-transparent hover:border-input focus:border-input bg-transparent transition-all"
                      placeholder="Add a description..."
                    />
                  </FormControl>
                  <FormMessage />
                </FormItem>
              )}
            />
          </div>
        </div>

        {/* Connection section */}
        <div className="flex flex-col gap-4 p-5 border-b border-border">
          <div className="flex flex-col gap-2">
            <FormLabel className="text-sm font-medium">Connection</FormLabel>
            <div className="flex">
              <FormField
                control={form.control}
                name="connection_type"
                render={({ field }) => (
                  <FormItem className="space-y-0">
                    <Select value={field.value} onValueChange={field.onChange}>
                      <FormControl>
                        <SelectTrigger className="h-10 rounded-r-none border-r-0 bg-muted focus:ring-0 focus:ring-offset-0 rounded-l-lg">
                          <SelectValue />
                        </SelectTrigger>
                      </FormControl>
                      <SelectContent>
                        <SelectItem value="HTTP">HTTP</SelectItem>
                        <SelectItem value="SSE">SSE</SelectItem>
                        <SelectItem value="Websocket">Websocket</SelectItem>
                      </SelectContent>
                    </Select>
                  </FormItem>
                )}
              />
              <FormField
                control={form.control}
                name="connection_url"
                render={({ field }) => (
                  <FormItem className="flex-1 space-y-0">
                    <FormControl>
                      <Input
                        placeholder="https://example.com/mcp"
                        {...field}
                        className="h-10 rounded-l-none rounded-r-xl focus-visible:ring-0 focus-visible:ring-offset-0"
                      />
                    </FormControl>
                  </FormItem>
                )}
              />
            </div>
            <FormField
              control={form.control}
              name="connection_type"
              render={() => <FormMessage />}
            />
            <FormField
              control={form.control}
              name="connection_url"
              render={() => <FormMessage />}
            />
          </div>

          <FormField
            control={form.control}
            name="connection_token"
            render={({ field }) => (
              <FormItem className="flex flex-col gap-2">
                <FormLabel className="text-sm font-medium">Token</FormLabel>
                <FormControl>
                  <Input
                    type="password"
                    placeholder={connection.connection_token ? "••••••••" : ""}
                    {...field}
                    value={field.value || ""}
                    className="h-10 rounded-lg"
                  />
                </FormControl>
                <FormMessage />
              </FormItem>
            )}
          />
        </div>

        {/* Last Updated section */}
        <div className="flex items-center gap-4 p-5 border-b border-border">
          <span className="flex-1 text-sm text-foreground">Last Updated</span>
          <span className="font-mono text-sm uppercase text-muted-foreground">
            {connection.updated_at
              ? formatDistanceToNow(new Date(connection.updated_at), {
                  addSuffix: false,
                })
              : "Unknown"}
          </span>
        </div>
      </div>
    </Form>
  );
}

/**
 * Parsed configuration field from schema
 */
interface BindingToolSchema {
  name: string;
  inputSchema?: Record<string, unknown>;
  outputSchema?: Record<string, unknown>;
}

type FieldType = "string" | "number" | "boolean" | "enum" | "binding";

interface ConfigField {
  id: string;
  label: string;
  description?: string;
  type: FieldType;
  // For binding fields
  bindingType?: string; // e.g., "@deco/veo3-bb8709c4fa8fe081f2cf27d8364ec254"
  bindingSchema?: BindingToolSchema[] | string; // Array of tool definitions or well-known binding name
  // For enum fields
  enumOptions?: string[];
  // For number fields
  min?: number;
  max?: number;
  // Current value
  value: string | number | boolean;
  defaultValue?: string | number | boolean;
}

/**
 * Parse the stateSchema to extract configuration fields
 */
function parseSchemaToFields(
  schema: Record<string, unknown>,
  formState: Record<string, unknown>,
): ConfigField[] {
  const fields: ConfigField[] = [];
  const properties = schema.properties as Record<string, unknown> | undefined;

  if (!properties) return fields;

  for (const [key, propSchema] of Object.entries(properties)) {
    const prop = propSchema as Record<string, unknown>;
    const propProperties = prop.properties as Record<string, unknown> | undefined;
    const propType = prop.type as string | undefined;

    // Format label from key
    const label = (prop.title as string) || key.replace(/_/g, " ").replace(/\b\w/g, (c) => c.toUpperCase());
    const description = prop.description as string | undefined;

    // Check if this is a binding field (has __type or __binding property)
    const typeProperty = propProperties?.__type as Record<string, unknown> | undefined;
    const bindingType = typeProperty?.const as string | undefined;
    const bindingProperty = propProperties?.__binding as Record<string, unknown> | undefined;
    const bindingSchema = bindingProperty?.const as BindingToolSchema[] | string | undefined;

    if (bindingType || bindingSchema) {
      // Binding field
      const stateValue = formState[key] as Record<string, unknown> | undefined;
      const currentValue = (stateValue?.value as string) || "";

      fields.push({
        id: key,
        label,
        description,
        type: "binding",
        bindingType,
        bindingSchema,
        value: currentValue,
      });
      continue;
    }

    // Handle primitive types
    const defaultValue = prop.default;
    const stateValue = formState[key];

    if (propType === "boolean") {
      fields.push({
        id: key,
        label,
        description,
        type: "boolean",
        value: stateValue !== undefined ? Boolean(stateValue) : Boolean(defaultValue ?? false),
        defaultValue: defaultValue as boolean,
      });
    } else if (propType === "number" || propType === "integer") {
      fields.push({
        id: key,
        label,
        description,
        type: "number",
        value: stateValue !== undefined ? Number(stateValue) : Number(defaultValue ?? 0),
        defaultValue: defaultValue as number,
        min: prop.minimum as number | undefined,
        max: prop.maximum as number | undefined,
      });
    } else if (propType === "string" && prop.enum) {
      // Enum field (string with enum constraint)
      fields.push({
        id: key,
        label,
        description,
        type: "enum",
        enumOptions: prop.enum as string[],
        value: (stateValue as string) ?? (defaultValue as string) ?? "",
        defaultValue: defaultValue as string,
      });
    } else {
      // Default to string
      fields.push({
        id: key,
        label,
        description,
        type: "string",
        value: (stateValue as string) ?? (defaultValue as string) ?? "",
        defaultValue: defaultValue as string,
      });
    }
  }

  return fields;
}

interface McpConfigurationResult {
  stateSchema: Record<string, unknown>;
  scopes?: string[];
}

function McpConfigurationFormUI({
  connection,
  formState,
  onFormStateChange,
}: {
  connection: ConnectionEntity;
  formState: Record<string, unknown>;
  onFormStateChange: (state: Record<string, unknown>) => void;
  isSaving: boolean;
}) {
  const toolCaller = useMemo(
    () => createToolCaller(connection.id),
    [connection.id],
  );
  const { data: configResult, isLoading: isLoadingSchema } = useToolCall<
    Record<string, never>,
    McpConfigurationResult
  >({
    toolCaller,
    toolName: "MCP_CONFIGURATION",
    toolInputParams: {},
    enabled: !!connection.id,
  });
  const stateSchema = configResult?.stateSchema ?? { type: "object", properties: {} };

  // Parse schema to get field definitions
  const fields = useMemo(
    () => parseSchemaToFields(stateSchema, formState),
    [stateSchema, formState],
  );

  const handleValueChange = (fieldId: string, newValue: string | number | boolean) => {
    const field = fields.find((f) => f.id === fieldId);

    if (field?.type === "binding") {
      // For binding fields, store as object with value and __type
      const currentItem = formState[fieldId] as Record<string, unknown> | undefined;
      onFormStateChange({
        ...formState,
        [fieldId]: {
          ...currentItem,
          value: newValue,
          ...(field?.bindingType && { __type: field.bindingType }),
        },
      });
    } else {
      // For primitive fields, store value directly
      onFormStateChange({
        ...formState,
        [fieldId]: newValue,
      });
    }
  };

  if (fields.length === 0) {
    return (
      <div className="flex h-full items-center justify-center text-muted-foreground">
        No configuration available
      </div>
    );
  }

  return (
    <div className="flex flex-col h-full overflow-auto">
      {fields.map((field, index) => (
        <div
          key={field.id}
          className={`flex items-center gap-3 p-5 ${
            index < fields.length - 1 ? "border-b border-border" : ""
          }`}
        >
          {/* Integration Icon */}
          <IntegrationIcon
            icon={null}
            name={field.label}
            size="sm"
            className="shrink-0"
          />

          {/* Label and Description */}
          <div className="flex-1 min-w-0">
            <span className="text-sm text-foreground truncate block">
              {field.label}
            </span>
            {field.description && (
              <span className="text-xs text-muted-foreground truncate block">
                {field.description}
              </span>
            )}
          </div>

          {/* Render input based on field type */}
          {field.type === "binding" && (
            <BindingSelector
              value={field.value as string}
              onValueChange={(newValue) => handleValueChange(field.id, newValue)}
              placeholder={`Select ${field.label.toLowerCase()}...`}
              binding={field.bindingSchema ?? field.bindingType}
              onAddNew={() => {}}
              className="w-[200px]"
            />
          )}

          {field.type === "string" && (
            <Input
              value={field.value as string}
              onChange={(e) => handleValueChange(field.id, e.target.value)}
              placeholder={`Enter ${field.label.toLowerCase()}...`}
              className="w-[200px] h-8"
            />
          )}

          {field.type === "number" && (
            <Input
              type="number"
              value={field.value as number}
              onChange={(e) => handleValueChange(field.id, Number(e.target.value))}
              placeholder={`Enter ${field.label.toLowerCase()}...`}
              min={field.min}
              max={field.max}
              className="w-[200px] h-8"
            />
          )}

          {field.type === "boolean" && (
            <Select
              value={String(field.value)}
              onValueChange={(val) => handleValueChange(field.id, val === "true")}
            >
              <SelectTrigger className="w-[200px] h-8">
                <SelectValue placeholder="Select..." />
              </SelectTrigger>
              <SelectContent>
                <SelectItem value="true">True</SelectItem>
                <SelectItem value="false">False</SelectItem>
              </SelectContent>
            </Select>
          )}

          {field.type === "enum" && field.enumOptions && (
            <Select
              value={field.value as string}
              onValueChange={(val) => handleValueChange(field.id, val)}
            >
              <SelectTrigger className="w-[200px] h-8">
                <SelectValue placeholder={`Select ${field.label.toLowerCase()}...`} />
              </SelectTrigger>
              <SelectContent>
                {field.enumOptions.map((option) => (
                  <SelectItem key={option} value={option}>
                    {option}
                  </SelectItem>
                ))}
              </SelectContent>
            </Select>
          )}
        </div>
      ))}
    </div>
  );
}

function ToolsList({
  tools,
  connectionId,
  org,
}: {
  tools: Array<{ name: string; description?: string }> | undefined;
  connectionId: string;
  org: string;
}) {
  const navigate = useNavigate();
  const [search, setSearch] = useState("");
  const [viewMode, setViewMode] = useState<"table" | "cards">("table");
  const [sortKey, setSortKey] = useState<string | undefined>("name");
  const [sortDirection, setSortDirection] = useState<"asc" | "desc" | null>(
    "asc",
  );

  const handleSort = (key: string) => {
    if (sortKey === key) {
      setSortDirection((prev) =>
        prev === "asc" ? "desc" : prev === "desc" ? null : "asc",
      );
      if (sortDirection === "desc") setSortKey(undefined);
    } else {
      setSortKey(key);
      setSortDirection("asc");
    }
  };

  const filteredTools = useMemo(() => {
    if (!tools || tools.length === 0) return [];
    if (!search.trim()) return tools;
    const searchLower = search.toLowerCase();
    return tools.filter(
      (t) =>
        t.name.toLowerCase().includes(searchLower) ||
        (t.description && t.description.toLowerCase().includes(searchLower)),
    );
  }, [tools, search]);

  const sortedTools = useMemo(() => {
    if (!sortKey || !sortDirection) return filteredTools;

    return [...filteredTools].sort((a, b) => {
      const aVal = (a as unknown as Record<string, unknown>)[sortKey] || "";
      const bVal = (b as unknown as Record<string, unknown>)[sortKey] || "";
      const comparison = String(aVal).localeCompare(String(bVal));
      return sortDirection === "asc" ? comparison : -comparison;
    });
  }, [filteredTools, sortKey, sortDirection]);

  const columns = [
    {
      id: "name",
      header: "Name",
      render: (tool: { name: string }) => (
        <span className="text-sm font-medium font-mono text-foreground">
          {tool.name}
        </span>
      ),
      sortable: true,
    },
    {
      id: "description",
      header: "Description",
      render: (tool: { description?: string }) => (
        <span className="text-sm text-foreground">
          {tool.description || "—"}
        </span>
      ),
      cellClassName: "flex-1",
      sortable: true,
    },
  ];

  const sortOptions = columns
    .filter((col) => col.sortable)
    .map((col) => ({
      id: col.id,
      label: typeof col.header === "string" ? col.header : col.id,
    }));

  return (
    <>
      <ViewActions>
        <CollectionDisplayButton
          viewMode={viewMode}
          onViewModeChange={setViewMode}
          sortKey={sortKey}
          sortDirection={sortDirection}
          onSort={handleSort}
          sortOptions={sortOptions}
        />
      </ViewActions>

      <div className="flex flex-col h-full overflow-hidden">
        {/* Search */}
        <CollectionSearch
          value={search}
          onChange={setSearch}
          placeholder="Search tools..."
          onKeyDown={(event) => {
            if (event.key === "Escape") {
              setSearch("");
              (event.target as HTMLInputElement).blur();
            }
          }}
        />

        {/* Content: Cards or Table */}
        {viewMode === "cards" ? (
          <div className="flex-1 overflow-auto p-5">
            {sortedTools.length === 0 ? (
              <EmptyState
                image={null}
                title={search ? "No tools found" : "No tools available"}
                description={
                  search
                    ? "Try adjusting your search terms"
                    : "This connection doesn't have any tools yet."
                }
              />
            ) : (
              <div className="grid grid-cols-1 md:grid-cols-3 lg:grid-cols-4 gap-4">
                {sortedTools.map((tool) => (
                  <Card
                    key={tool.name}
                    className="cursor-pointer transition-colors"
                    onClick={() =>
                      navigate({
                        to: "/$org/mcps/$connectionId/$collectionName/$itemId",
                        params: {
                          org: org ?? "",
                          connectionId: connectionId ?? "",
                          collectionName: "tools",
                          itemId: encodeURIComponent(tool.name),
                        },
                      })
                    }
                  >
                    <div className="flex flex-col gap-4 p-6">
                      <IntegrationIcon
                        icon={null}
                        name={tool.name}
                        size="md"
                        className="shrink-0 shadow-sm"
                      />
                      <div className="flex flex-col gap-0">
                        <h3 className="text-base font-medium text-foreground truncate">
                          {tool.name}
                        </h3>
                        <p className="text-base text-muted-foreground line-clamp-2">
                          {tool.description || "No description"}
                        </p>
                      </div>
                    </div>
                  </Card>
                ))}
              </div>
            )}
          </div>
        ) : (
          <CollectionTableWrapper
            columns={columns}
            data={sortedTools}
            isLoading={false}
            sortKey={sortKey}
            sortDirection={sortDirection}
            onSort={handleSort}
            onRowClick={(tool: { name: string; description?: string }) =>
              navigate({
                to: "/$org/mcps/$connectionId/$collectionName/$itemId",
                params: {
                  org: org ?? "",
                  connectionId: connectionId ?? "",
                  collectionName: "tools",
                  itemId: encodeURIComponent(tool.name),
                },
              })
            }
            emptyState={
              <EmptyState
                image={null}
                title={search ? "No tools found" : "No tools available"}
                description={
                  search
                    ? "Try adjusting your search terms"
                    : "This connection doesn't have any tools yet."
                }
              />
            }
          />
        )}
      </div>
    </>
  );
}

function CollectionContent({
  connectionId,
  collectionName,
  org,
  schema: jsonSchema,
}: {
  connectionId: string;
  collectionName: string;
  org: string;
  schema?: Record<string, unknown>;
}) {
  const navigate = useNavigate();

  const collection = useCollection(connectionId, collectionName);

  const {
    search,
    searchTerm,
    setSearch,
    viewMode,
    setViewMode,
    sortKey,
    sortDirection,
    handleSort,
  } = useListState<BaseCollectionEntity>({
    namespace: org,
    resource: `${connectionId}-${collectionName}`,
    defaultSortKey: "updated_at",
  });

  const items =
    useCollectionList(collection, {
      searchTerm,
      sortKey,
      sortDirection,
    }) ?? [];

  const schema = useMemo(
    () =>
      jsonSchema
        ? // eslint-disable-next-line @typescript-eslint/no-explicit-any
          (jsonSchemaToZod(jsonSchema as any) as z.AnyZodObject)
        : undefined,
    [jsonSchema],
  );

  const handleAction = async (
    action: "open" | "delete" | "duplicate" | "edit",
    item: BaseCollectionEntity,
  ) => {
    switch (action) {
      case "open":
        navigate({
          to: "/$org/mcps/$connectionId/$collectionName/$itemId",
          params: {
            org,
            connectionId,
            collectionName,
            itemId: item.id,
          },
        });
        break;
      case "delete":
        if (confirm("Are you sure you want to delete this item?")) {
          await collection.delete(item.id);
          toast.success("Item deleted");
        }
        break;
      case "duplicate": {
        // eslint-disable-next-line @typescript-eslint/no-explicit-any
        const itemAny = item as any;
        const {
          // eslint-disable-next-line @typescript-eslint/no-unused-vars
          id: _id,
          // eslint-disable-next-line @typescript-eslint/no-unused-vars
          created_at: _created_at,
          // eslint-disable-next-line @typescript-eslint/no-unused-vars
          updated_at: _updated_at,
          // eslint-disable-next-line @typescript-eslint/no-unused-vars
          created_by: _created_by,
          // eslint-disable-next-line @typescript-eslint/no-unused-vars
          updated_by: _updated_by,
          ...rest
        } = itemAny;

        await collection.insert({
          ...rest,
          title: `${rest.title} (Copy)`,
        } as any); // eslint-disable-line @typescript-eslint/no-explicit-any
        toast.success("Item duplicated");
        break;
      }
      case "edit":
        navigate({
          to: "/$org/mcps/$connectionId/$collectionName/$itemId",
          params: {
            org,
            connectionId,
            collectionName,
            itemId: item.id,
          },
        });
        break;
    }
  };

  // Generate sort options from schema
  const sortOptions = schema
    ? Object.keys(schema.shape)
        .filter(
          (key) =>
            ![
              "id",
              "created_at",
              "updated_at",
              "created_by",
              "updated_by",
            ].includes(key),
        )
        .map((key) => ({
          id: key,
          label: key.charAt(0).toUpperCase() + key.slice(1).replace(/_/g, " "),
        }))
    : [];

  return (
    <>
      <ViewActions>
        <CollectionDisplayButton
          viewMode={viewMode}
          onViewModeChange={setViewMode}
          sortKey={sortKey as string}
          sortDirection={sortDirection}
          onSort={handleSort}
          sortOptions={sortOptions}
        />
      </ViewActions>

      <div className="flex flex-col h-full overflow-hidden">
        {/* Search */}
        <CollectionSearch
          value={search}
          onChange={setSearch}
          placeholder={`Search ${collectionName}...`}
          onKeyDown={(event) => {
            if (event.key === "Escape") {
              setSearch("");
              (event.target as HTMLInputElement).blur();
            }
          }}
        />

        {/* Collections List with schema-based rendering */}
        <div className="flex-1 overflow-auto">
          <CollectionsList
            hideToolbar
            data={items ?? []}
            schema={schema}
            viewMode={viewMode}
            onViewModeChange={setViewMode}
            search={search}
            onSearchChange={setSearch}
            sortKey={sortKey as string}
            sortDirection={sortDirection}
            onSort={handleSort}
            onAction={handleAction}
            onItemClick={(item) => handleAction("open", item)}
            isLoading={items === undefined}
            emptyState={
              <EmptyState
                image={null}
                title={search ? "No items found" : "No items found"}
                description={
                  search
                    ? "Try adjusting your search terms"
                    : "This collection doesn't have any items yet."
                }
              />
            }
          />
        </div>
      </div>
    </>
  );
}<|MERGE_RESOLUTION|>--- conflicted
+++ resolved
@@ -42,13 +42,8 @@
 import { zodResolver } from "@hookform/resolvers/zod";
 import { useNavigate, useParams, useSearch } from "@tanstack/react-router";
 import { formatDistanceToNow } from "date-fns";
-<<<<<<< HEAD
-import { Loader2, Lock } from "lucide-react";
-import { useEffect, useMemo, useState } from "react";
-=======
 import { CheckCircle2, Globe, Loader2, Lock } from "lucide-react";
 import { Suspense, useEffect, useMemo, useState } from "react";
->>>>>>> e5a15820
 import { useForm } from "react-hook-form";
 import { toast } from "sonner";
 import { useMcp } from "use-mcp/react";
