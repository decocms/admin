// deno-lint-ignore-file no-explicit-any
import { createOpenAI } from "@ai-sdk/openai";
import type { JSONSchema7 } from "@ai-sdk/provider";
import type { ActorState, InvokeMiddlewareOptions } from "@deco/actors";
import { Actor } from "@deco/actors";
import {
  type Agent as Configuration,
  DEFAULT_MODEL,
  WELL_KNOWN_AGENTS,
} from "@deco/sdk";
import { type AuthMetadata, BaseActor } from "@deco/sdk/actors";
import { JwtIssuer, SUPABASE_URL } from "@deco/sdk/auth";
import { contextStorage } from "@deco/sdk/fetch";
import {
  AppContext,
  AuthorizationClient,
  canAccessWorkspaceResource,
  ForbiddenError,
  fromWorkspaceString,
  MCPClient,
  MCPClientStub,
  PolicyClient,
  WorkspaceTools,
} from "@deco/sdk/mcp";
import type { AgentMemoryConfig } from "@deco/sdk/memory";
import {
  AgentMemory,
  buildMemoryId,
  slugify,
  toAlphanumericId,
} from "@deco/sdk/memory";
import { trace } from "@deco/sdk/observability";
import {
  getTwoFirstSegments as getWorkspace,
  Path,
  type Workspace,
} from "@deco/sdk/path";
import {
  createServerTimings,
  type ServerTimingsBuilder,
} from "@deco/sdk/timings";
import { createWalletClient } from "../../sdk/src/mcp/wallet/index.ts";
import type { StorageThreadType } from "@mastra/core";
import type { ToolsetsInput, ToolsInput } from "@mastra/core/agent";
import { Agent } from "@mastra/core/agent";
import type { MastraMemory } from "@mastra/core/memory";
import { TokenLimiter } from "@mastra/memory/processors";
import { createServerClient } from "@supabase/ssr";
import {
  type GenerateObjectResult,
  type GenerateTextResult,
  type LanguageModelV1,
  type Message,
  smoothStream,
  type StreamTextResult,
  type TextStreamPart,
} from "ai";
import { Cloudflare } from "cloudflare";
import { getRuntimeKey } from "hono/adapter";
import { join } from "node:path/posix";
import process from "node:process";
import { pickCapybaraAvatar } from "./capybaras.ts";
import { mcpServerTools } from "./mcp.ts";
import { createLLM } from "./models.ts";
import type {
  AIAgent as IIAgent,
  Message as AIMessage,
  StreamOptions,
  Thread,
  ThreadQueryOptions,
} from "./types.ts";
import { GenerateOptions } from "./types.ts";
import { AgentWallet } from "./wallet/index.ts";

const TURSO_AUTH_TOKEN_KEY = "turso-auth-token";
const DEFAULT_ACCOUNT_ID = "c95fc4cec7fc52453228d9db170c372c";
const DEFAULT_GATEWAY_ID = "deco-ai";
const ANONYMOUS_INSTRUCTIONS =
  "You should help users to configure yourself. Users should give you your name, instructions, and optionally a model (leave it default if the user don't mention it, don't force they to set it). This is your only task for now. Tell the user that you are ready to configure yourself when you have all the information.";

const ANONYMOUS_NAME = "Anonymous";
const LOAD_TOOLS_TIMEOUT_MS = 5_000;

export interface Env {
  ANTHROPIC_API_KEY: string;
  GATEWAY_ID: string;
  ACCOUNT_ID: string;
  CF_ACCOUNT_ID: string;
  TURSO_ORGANIZATION: string;
  TURSO_ADMIN_TOKEN: string;
  AWS_ACCESS_KEY_ID: string;
  AWS_SECRET_ACCESS_KEY: string;
  AWS_REGION: string;
  DECO_CHAT_DATA_BUCKET_NAME: string;
}

export interface AgentMetadata extends AuthMetadata {
  threadId?: string;
  resourceId?: string;
  wallet?: Promise<AgentWallet>;
  userCookie?: string | null;
  timings?: ServerTimingsBuilder;
  mcpClient?: MCPClientStub<WorkspaceTools>;
}

const normalizeMCPId = (mcpId: string) => {
  return mcpId.startsWith("i:") || mcpId.startsWith("a:")
    ? mcpId.slice(2)
    : mcpId;
};

const DEFAULT_MEMORY_LAST_MESSAGES = 8;
const DEFAULT_MAX_STEPS = 25;
const MAX_STEPS = 25;
const DEFAULT_MAX_TOKENS = 8192;
const MAX_TOKENS = 64000;
const MAX_THINKING_TOKENS = 12000;
const MIN_THINKING_TOKENS = 1024;

const NON_SERIALIZABLE_FIELDS = ["WALLET"];

const removeNonSerializableFields = (obj: any) => {
  const newObj: Record<string, unknown> = {};
  for (const [key, value] of Object.entries(obj ?? {})) {
    if (!NON_SERIALIZABLE_FIELDS.includes(key)) {
      newObj[key] = value;
    }
  }
  return newObj;
};

@Actor()
export class AIAgent extends BaseActor<AgentMetadata> implements IIAgent {
  private _agent?: Agent;

  /**
   * Contains all tools from all servers that have ever been enabled for this agent.
   * These tools are ready to be used. To use them, just filter using the pickCallableTools function.
   */
  protected callableToolSet: ToolsetsInput = {};

  public workspace: Workspace;
  private id: string;
  public _configuration?: Configuration;
  private memoryId?: string;
  private agentMemoryConfig: AgentMemoryConfig;
  private agentId: string;
  private wallet: AgentWallet;
  private db: Awaited<ReturnType<typeof createServerClient>>;
  private agentScoppedMcpClient: MCPClientStub<WorkspaceTools>;
  constructor(
    public readonly state: ActorState,
    protected actorEnv: any,
  ) {
    super(removeNonSerializableFields(actorEnv));

    this.id = toAlphanumericId(this.state.id);
    this.env = {
      CF_ACCOUNT_ID: DEFAULT_ACCOUNT_ID,
      ...process.env,
      ...this.env,
    };
    this.workspace = getWorkspace(this.state.id);
    this.wallet = new AgentWallet({
      agentId: this.id,
      agentPath: this.state.id,
      workspace: this.workspace,
      wallet: createWalletClient(this.env.WALLET_API_KEY, actorEnv?.WALLET),
    });
    this.agentMemoryConfig = null as unknown as AgentMemoryConfig;
    this.agentId = this.state.id.split("/").pop() ?? "";
    this.db = createServerClient(
      SUPABASE_URL,
      this.env.SUPABASE_SERVER_TOKEN,
      { cookies: { getAll: () => [] } },
    );

    this.agentScoppedMcpClient = this.createMCPClient();
    this.state.blockConcurrencyWhile(async () => {
      await this.runWithContext(async () => {
        await this.init();
      });
    });
  }

  public resolvePath(path: string): string {
    if (path.startsWith(".")) {
      return join(this.state.id, path.slice(1));
    }
    if (path.startsWith(Path.folders.home)) {
      return join(this.workspace, path.slice(Path.folders.home.length));
    }

    return path;
  }

  public get embedder() {
    const openai = createOpenAI({
      apiKey: this.env.OPENAI_API_KEY,
    });
    return openai.embedding("text-embedding-3-small");
  }

  createAppContext(metadata?: AgentMetadata): AppContext {
    const policyClient = PolicyClient.getInstance(this.db);
    return {
      params: {},
      envVars: this.env as any,
      db: this.db,
      user: metadata?.user!,
      isLocal: metadata?.user == null,
      stub: this.state.stub as AppContext["stub"],
      cookie: metadata?.userCookie ?? undefined,
      workspace: fromWorkspaceString(this.workspace),
      cf: new Cloudflare({ apiToken: this.env.CF_API_TOKEN }),
      policy: policyClient,
      authorization: new AuthorizationClient(policyClient),
    };
  }

  createMCPClient(ctx?: AppContext) {
    return MCPClient.forContext(ctx ?? this.createAppContext(this.metadata));
  }

  override async enrichMetadata(
    m: AgentMetadata,
    req: Request,
  ): Promise<AgentMetadata> {
    const timings = m.timings;
    const enrichMetadata = timings?.start("enrichMetadata");
    this.metadata = await super.enrichMetadata(m, req);
    this.metadata.userCookie = req.headers.get("cookie");

    const runtimeKey = getRuntimeKey();
    const ctx = this.createAppContext(this.metadata);

    // this is a weak check, but it works for now
    if (
      req.headers.get("host") !== null && runtimeKey !== "deno" &&
      this._configuration?.visibility !== "PUBLIC"
    ) { // if host is set so its not an internal request so checks must be applied
      const canAccess = await canAccessWorkspaceResource(
        "AGENTS_GET",
        null,
        ctx,
      );

      if (!canAccess) throw new ForbiddenError("Cannot access agent");
    } else if (req.headers.get("host") !== null && runtimeKey === "deno") {
      console.warn(
        "Deno runtime detected, skipping access check. This might fail in production.",
      );
    }
    // Propagate supabase token from request to integration token
    this.metadata.mcpClient = this.createMCPClient(ctx);
    enrichMetadata?.end();
    return this.metadata;
  }

  // we avoid to let the AI to set the id and tools_set, so we can keep the agent id and tools_set stable
  public async configure({
    id: _id,
    views: _views,
    ...config
  }: Partial<Configuration>): Promise<Configuration> {
    const parsed = await this.configuration();
    const updatedConfig = {
      ...parsed,
      ...config,
      avatar: config.avatar || parsed.avatar || pickCapybaraAvatar(),
    };

    await this.metadata?.mcpClient?.AGENTS_UPDATE({
      agent: updatedConfig,
      id: parsed.id,
    });

    await this.init(updatedConfig);
    this._configuration = updatedConfig;

    return updatedConfig;
  }

  async listThreads(): Promise<StorageThreadType[]> {
    return await this.memory.listAgentThreads();
  }

  async createThread(thread: Thread): Promise<Thread> {
    return await this.memory.createThread({
      ...this.thread,
      ...thread,
    });
  }

  async query(options?: ThreadQueryOptions): Promise<Message[]> {
    const currentThreadId = this.thread;
    const { uiMessages, messages } = await this.memory.query({
      ...currentThreadId,
      threadId: options?.threadId ?? currentThreadId.threadId,
    }).catch(
      (error) => {
        console.error("Error querying memory", error);
        return {
          messages: [],
          uiMessages: [],
        };
      },
    );

    const messagesById: Record<string, Message> = {};
    for (const msg of messages as Message[]) {
      if (msg.id) {
        messagesById[msg.id] = msg;
      }
    }

    // Workaround for ui messages missing createdAt property
    // Messages are typed as CoreMessage but contain id and createdAt
    // See: https://github.com/mastra-ai/mastra/issues/3535
    return uiMessages.map((uiMessage) => {
      const message = messagesById[uiMessage.id];
      if (message?.createdAt) {
        return { ...uiMessage, createdAt: message.createdAt };
      }
      return uiMessage;
    });
  }

  public async updateThreadTools(tool_set: Configuration["tools_set"]) {
    const thread = await this.memory.getThreadById(this.thread);
    if (!thread) {
      return {
        success: false,
        message: "Thread not found",
      };
    }
    const metadata = thread?.metadata ?? {};

    const updated = { ...metadata, tool_set };

    const updatedThread = {
      ...thread,
      metadata: updated,
    };

    await this.memory.saveThread({
      thread: updatedThread,
    });

    this.resetCallableToolSet();

    return {
      success: true,
      message: "Thread updated",
    };
  }

  public async getThreadTools(): Promise<Configuration["tools_set"]> {
    const thread = await this.memory.getThreadById(this.thread)
      .catch(() => null);

    if (!thread) {
      return this.getTools();
    }
    const metadata = thread?.metadata ?? {};
    const tool_set = metadata?.tool_set as
      | Configuration["tools_set"]
      | undefined;
    return tool_set ?? this.getTools();
  }

  public async updateTools(tool_set: Configuration["tools_set"]) {
    this.resetCallableToolSet();
    await this.configure({
      tools_set: tool_set,
    });
  }

  public getTools(): Promise<Configuration["tools_set"]> {
    return Promise.resolve(
      this._configuration?.tools_set ?? {},
    );
  }

  resetCallableToolSet(mcpId?: string) {
    if (mcpId) {
      delete this.callableToolSet[mcpId];
    } else {
      this.callableToolSet = {};
    }
  }

  protected async getOrCreateCallableToolSet(
    mcpId: string,
    signal?: AbortSignal,
  ): Promise<ToolsInput | null> {
    if (this.callableToolSet[mcpId]) {
      return this.callableToolSet[mcpId];
    }

    const integration = await this.metadata?.mcpClient?.INTEGRATIONS_GET({
      id: mcpId,
    });

    if (!integration) {
      return null;
    }

    const serverTools = await mcpServerTools(
      { ...integration, id: mcpId },
      this,
      signal,
      this.env as any,
    );

    if (Object.keys(serverTools ?? {}).length === 0) {
      return null;
    }

    this.callableToolSet[mcpId] = serverTools;

    return this.callableToolSet[mcpId];
  }

  protected async pickCallableTools(
    tool_set: Configuration["tools_set"],
    timings?: ServerTimingsBuilder,
  ): Promise<ToolsetsInput> {
    const tools: ToolsetsInput = {};
    await Promise.all(
      Object.entries(tool_set).map(async ([mcpId, filterList]) => {
        const getOrCreateCallableToolSetTiming = timings?.start(
          `connect-mcp-${normalizeMCPId(mcpId)}`,
        );
        const timeout = new AbortController();
        const allToolsFor = await Promise.race(
          [
            this.getOrCreateCallableToolSet(
              mcpId,
              timeout.signal,
            )
              .catch(() => {
                return null;
              }),
            new Promise((resolve) =>
              setTimeout(() => resolve(null), LOAD_TOOLS_TIMEOUT_MS)
            ).then(() => {
              // should not rely only on timeout abort because it also aborts subsequent requests
              timeout.abort();
              return null;
            }),
          ],
        );
        if (!allToolsFor) {
          console.warn(`No tools found for server: ${mcpId}. Skipping.`);
          getOrCreateCallableToolSetTiming?.end("timeout"); // sinalize timeout for timings
          return;
        }
        getOrCreateCallableToolSetTiming?.end();

        if (filterList.length === 0) {
          tools[mcpId] = allToolsFor;
          return;
        }
        const toolsInput: ToolsInput = {};
        for (const item of filterList) {
          const slug = slugify(item);
          if (slug in allToolsFor) {
            toolsInput[slug] = allToolsFor[slug];
            continue;
          }

          console.warn(`Tool ${item} not found in callableToolSet[${mcpId}]`);
        }

        tools[mcpId] = toolsInput;
      }),
    );

    return tools;
  }

  private async initMemory(
    memoryId: string,
    config: Configuration,
    tokenLimit: number,
  ) {
    if (this.memoryId !== memoryId || !this.memory) {
      const tursoOrganization = this.env.TURSO_ORGANIZATION ?? "decoai";
      const tokenStorage = this.env.TURSO_GROUP_DATABASE_TOKEN ?? {
        getToken: (memoryId: string) => {
          return this.state.storage.get<string>(
            `${TURSO_AUTH_TOKEN_KEY}-${memoryId}-${tursoOrganization}`,
          );
        },
        setToken: async (memoryId: string, token: string) => {
          await this.state.storage.put(
            `${TURSO_AUTH_TOKEN_KEY}-${memoryId}-${tursoOrganization}`,
            token,
          );
        },
      };

      // @ts-ignore: "ignore this for now"
      this.agentMemoryConfig = await AgentMemory.buildAgentMemoryConfig({
        agentId: config.id,
        tursoAdminToken: this.env.TURSO_ADMIN_TOKEN,
        tursoOrganization,
        tokenStorage,
        processors: [new TokenLimiter({ limit: tokenLimit })],
        embedder: this.embedder,
        workspace: this.workspace,
        options: {
          semanticRecall: false,
          lastMessages: Math.min(
            DEFAULT_MEMORY_LAST_MESSAGES,
            this._configuration?.memory?.last_messages ??
              DEFAULT_MEMORY_LAST_MESSAGES,
          ),
        },
      });
      this.memoryId = memoryId;
    }
  }

  private async initAgent(config: Configuration) {
    const memoryId = buildMemoryId(this.workspace, config.id);
    const { llm, tokenLimit } = this.createLLM({
      model: config.model || DEFAULT_MODEL,
    });
    await this.initMemory(memoryId, config, tokenLimit);

    this._agent = new Agent({
      memory: this.memory as unknown as MastraMemory,
      name: config.name,
      instructions: config.instructions,
      model: llm,
    });
  }

  public async init(config?: Configuration | null) {
    config ??= await this.configuration();
    await this.initAgent(config);
  }

  // todo(@camudo): change this to a nice algorithm someday
  private inferBestModel(model: string) {
    if (model === "auto") {
      return "openai:gpt-4.1-mini";
    }
    return model;
  }

  private createLLM(
    { model, bypassGateway, bypassOpenRouter }: {
      model: string;
      bypassGateway?: boolean;
      bypassOpenRouter?: boolean;
    },
  ): { llm: LanguageModelV1; tokenLimit: number } {
    model = this.inferBestModel(model);
    const [provider, ...rest] = model.split(":");
    const providerModel = rest.join(":");
    const accountId = this.env?.ACCOUNT_ID ?? DEFAULT_ACCOUNT_ID;
    const gatewayId = this.env?.GATEWAY_ID ?? DEFAULT_GATEWAY_ID;
    return createLLM({
      bypassOpenRouter,
      envs: this.env,
      accountId,
      gatewayId,
      provider,
      bypassGateway,
    })(providerModel);
  }

  private get anonymous(): Agent {
    return new Agent({
      memory: this.memory as unknown as MastraMemory,
      name: ANONYMOUS_NAME,
      instructions: ANONYMOUS_INSTRUCTIONS,
      model: this.createLLM({
        model: DEFAULT_MODEL,
      }).llm,
    });
  }
  private get agent(): Agent {
    return this._agent ?? this.anonymous;
  }

  public getAgentName() {
    return this._configuration?.name ?? ANONYMOUS_NAME;
  }

  // Warning: This method also updates the configuration in memory
  async configuration(): Promise<Configuration> {
    const client = this.metadata?.mcpClient ?? this.agentScoppedMcpClient;
    const manifest = this.agentId in WELL_KNOWN_AGENTS
      ? WELL_KNOWN_AGENTS[this.agentId as keyof typeof WELL_KNOWN_AGENTS]
      : await client.AGENTS_GET({
        id: this.agentId,
      }).catch((err) => {
        console.error("Error getting agent", err);
        return null;
      });

    const merged: Configuration = {
      name: ANONYMOUS_NAME,
      instructions: ANONYMOUS_INSTRUCTIONS,
      tools_set: {},
      avatar: WELL_KNOWN_AGENTS.teamAgent.avatar,
      id: crypto.randomUUID(),
      model: DEFAULT_MODEL,
      views: [],
      visibility: "WORKSPACE",
      ...manifest,
    };

    this._configuration = merged;

    return this._configuration;
  }

  async callTool(toolId: string, input: any): Promise<any> {
    const [integrationId, toolName] = toolId.split(".");

    const toolSet = await this.getThreadTools();

    if (!toolSet[integrationId]) {
      return {
        success: false,
        message: `Integration ${integrationId} not found`,
      };
    }

    const callable = await this.pickCallableTools({
      [integrationId]: [toolName],
    });

    const tool = callable?.[integrationId]?.[toolName];
    if (!tool) {
      return {
        success: false,
        message: `Tool ${toolName} not found`,
      };
    }
    const result = await tool?.execute?.({ context: input }, {
      toolCallId: crypto.randomUUID(),
      messages: [],
    });
    return result;
  }

  public get memory(): AgentMemory {
    return new AgentMemory(this.agentMemoryConfig);
  }

  public get thread(): { threadId: string; resourceId: string } {
    const threadId = this.metadata?.threadId ?? this.memory.generateId(); // private thread with the given resource
    return {
      threadId,
      resourceId: this.metadata?.resourceId ?? this.metadata?.user?.id ??
        threadId,
    };
  }

  async generateObject<TObject = any>(
    payload: AIMessage[],
    jsonSchema: JSONSchema7,
  ): Promise<GenerateObjectResult<TObject>> {
    const result = await this.agent.generate(payload, {
      ...this.thread,
      output: jsonSchema,
      maxSteps: this.maxSteps(),
      maxTokens: this.maxTokens(),
    }) as any as Promise<GenerateObjectResult<TObject>>;
    await this.memory.addMessage({
      ...this.thread,
      type: "text",
      role: "assistant",
      content: `\`\`\`json\n${JSON.stringify(result)}\`\`\``,
    });
    return result;
  }

  private filterToolsets(
    toolsets: ToolsetsInput,
    restrictedTools?: Record<string, string[]>,
  ): ToolsetsInput {
    if (!restrictedTools) {
      return toolsets;
    }

    return Object.fromEntries(
      Object.entries(toolsets).map(([integrationId, tools]) => {
        if (!restrictedTools[integrationId]) {
          return [integrationId, tools];
        }

        const restrictedForIntegration = restrictedTools[integrationId];
        const availableTools = Object.fromEntries(
          Object.entries(tools).filter(([toolName]) =>
            !restrictedForIntegration.includes(toolName)
          ),
        );

        return [integrationId, availableTools];
      }),
    );
  }

  async generate(
    payload: AIMessage[],
    options?: GenerateOptions,
  ): Promise<GenerateTextResult<any, any>> {
    const toolsets = await this.withToolOverrides(options?.tools);

    const agent = this.withAgentOverrides(options);

    return agent.generate(payload, {
      ...this.thread,
      maxSteps: this.maxSteps(),
      maxTokens: this.maxTokens(),
      instructions: options?.instructions,
      toolsets,
    }) as Promise<GenerateTextResult<any, any>>;
  }

  private maxSteps(): number {
    return Math.min(
      this._configuration?.max_steps ?? DEFAULT_MAX_STEPS,
      MAX_STEPS,
    );
  }

  private maxTokens(): number {
    return Math.min(
      this._configuration?.max_tokens ?? DEFAULT_MAX_TOKENS,
      MAX_TOKENS,
    );
  }

  private async withToolOverrides(
    restrictedTools?: Record<string, string[]>,
    timings?: ServerTimingsBuilder,
  ): Promise<ToolsetsInput> {
    const getThreadToolsTiming = timings?.start("get-thread-tools");
    const tool_set = await this.getThreadTools();
    getThreadToolsTiming?.end();
    const pickCallableToolsTiming = timings?.start("pick-callable-tools");
    const toolsets = await this.pickCallableTools(tool_set, timings);
    pickCallableToolsTiming?.end();
    const filtered = this.filterToolsets(toolsets, restrictedTools);
    return filtered;
  }

  private withAgentOverrides(options?: GenerateOptions): Agent {
    let agent = this.agent;

    if (!options) {
      return agent;
    }

    if (options.model) {
      const { llm } = this.createLLM({
        model: options.model,
        bypassOpenRouter: options.bypassOpenRouter,
      });
      // TODO(@mcandeia) for now, token limiter is not being used because we are avoiding instantiating a new memory.
      agent = new Agent({
        memory: this.memory,
        name: this._configuration?.name ?? ANONYMOUS_NAME,
        instructions: this._configuration?.instructions ??
          ANONYMOUS_INSTRUCTIONS,
        model: llm,
      });
    }

    return agent;
  }
  private runWithContext<T>(fn: () => Promise<T>) {
    return contextStorage.run({
      env: this.actorEnv,
      ctx: {
        passThroughOnException: () => {},
        waitUntil: () => {},
        props: {},
      },
    }, fn);
  }

  async onBeforeInvoke(
    opts: InvokeMiddlewareOptions,
    next: (opts: InvokeMiddlewareOptions) => Promise<Response>,
  ) {
    const timings = createServerTimings();
    const methodTiming = timings.start(`actor-${opts.method}`);
    const response = await this.runWithContext(async () => {
      return await next({
        ...opts,
        metadata: { ...opts?.metadata ?? {}, timings },
      });
    });
    methodTiming.end();
    try {
      response.headers.set("Server-Timing", timings.printTimings());
    } catch {
      // some headers are immutable
    }
    return response;
  }

  async stream(
    payload: AIMessage[],
    options?: StreamOptions,
  ): Promise<Response> {
    const tracer = trace.getTracer("stream-tracer");

    const timings = this.metadata?.timings ?? createServerTimings();

    /*
     * Additional context from the payload, through annotations (converting to a CoreMessage-like object)
     * TODO (@0xHericles) We should find a way to extend the Message Object
     * See https://github.com/vercel/ai/discussions/3284
     */
    const context = payload.flatMap((message) =>
      Array.isArray(message.annotations)
        ? message.annotations.map((annotation) => ({
          role: "user" as const,
          content: typeof annotation === "string"
            ? annotation
            : JSON.stringify(annotation),
        }))
        : []
    );

    const toolsets = await this.withToolOverrides(options?.tools, timings);
    const agentOverridesTiming = timings.start("agent-overrides");
    const agent = this.withAgentOverrides(options);
    agentOverridesTiming.end();

    const wallet = this.wallet;
<<<<<<< HEAD
    const walletTiming = timings.start("init-wallet");
    const hasBalance = await wallet.canProceed();
    walletTiming.end();

    if (!hasBalance) {
      throw new Error("Insufficient funds");
=======
    const userId = this.metadata?.user?.id;
    if (userId) {
      const walletTiming = timings.start("init-wallet");
      const hasBalance = await wallet.canProceed(userId);
      walletTiming.end();
      if (!hasBalance) {
        throw new Error("Insufficient funds");
      }
>>>>>>> 74fa90e8
    }

    const ttfbSpan = tracer.startSpan("stream-ttfb", {
      attributes: {
        "agent.id": this.state.id,
        model: options?.model ?? this._configuration?.model ??
          DEFAULT_MODEL,
        "thread.id": this.thread.threadId,
        "openrouter.bypass": `${options?.bypassOpenRouter ?? false}`,
      },
    });
    let ended = false;
    const endTtfbSpan = () => {
      if (ended) {
        return;
      }
      ended = true;
      ttfbSpan.end();
    };
    const streamTiming = timings.start("stream");

    const experimentalTransform = options?.smoothStream
      ? smoothStream({
        delayInMs: options.smoothStream.delayInMs,
        chunking: options.smoothStream.chunking,
      })
      : undefined;

    const maxLimit = Math.max(MAX_TOKENS, this.maxTokens());
    const budgetTokens = Math.min(
      MAX_THINKING_TOKENS,
      maxLimit - this.maxTokens(),
    );

    const response = await agent.stream(payload, {
      ...this.thread,
      context,
      toolsets,
      instructions: options?.instructions,
      maxSteps: this.maxSteps(),
      maxTokens: this.maxTokens(),
      experimental_transform: experimentalTransform,
      providerOptions: budgetTokens > MIN_THINKING_TOKENS
        ? {
          anthropic: {
            thinking: {
              type: "enabled",
              budgetTokens,
            },
          },
        }
        : {},
      ...(typeof options?.lastMessages === "number"
        ? {
          memoryOptions: {
            lastMessages: options.lastMessages,
            semanticRecall: false,
          },
        }
        : {}),
      onChunk: () => {
        endTtfbSpan();
      },
      onError: () => {
        // TODO(@mcandeia): add error tracking with posthog
      },
      onFinish: (result) => {
        const model = this.inferBestModel(
          this._configuration?.model ?? DEFAULT_MODEL,
        );
        wallet.computeLLMUsage({
          userId: this.metadata?.principal?.id,
          usage: result.usage,
          threadId: this.thread.threadId,
          model,
          agentName: this._configuration?.name ?? ANONYMOUS_NAME,
        });
      },
    });
    streamTiming.end();

    const dataStreamResponseTiming = timings.start("data-stream-response");
    const dataStreamResponse = response.toDataStreamResponse({
      sendReasoning: options?.sendReasoning,
      getErrorMessage: (error) => {
        if (error == null) {
          return "unknown error";
        }

        if (typeof error === "string") {
          return error;
        }

        if (error instanceof Error) {
          return error.message;
        }

        return JSON.stringify(error);
      },
    });
    dataStreamResponseTiming.end();

    return dataStreamResponse;
  }

  async *streamText(
    payload: AIMessage[],
  ): AsyncIterableIterator<TextStreamPart<any>, StreamTextResult<any, any>> {
    const tool_set = await this.getThreadTools();
    const toolsets = await this.pickCallableTools(tool_set);

    const response = await this.agent.stream(payload, {
      ...this.thread,
      maxSteps: this.maxSteps(),
      maxTokens: this.maxTokens(),
      toolsets,
    });

    // check this
    yield* response.fullStream;
    // @ts-ignore: this is a bug in the types
    return response;
  }

  walletClient() {
    if (!this.wallet) {
      throw new Error("Wallet not initialized");
    }

    return this.wallet.client;
  }

  token() {
    return JwtIssuer.forSecret(this.env.ISSUER_JWT_SECRET).create({
      sub: `agent:${this.id}`,
      aud: this.workspace,
    });
  }
}<|MERGE_RESOLUTION|>--- conflicted
+++ resolved
@@ -839,23 +839,12 @@
     agentOverridesTiming.end();
 
     const wallet = this.wallet;
-<<<<<<< HEAD
     const walletTiming = timings.start("init-wallet");
     const hasBalance = await wallet.canProceed();
     walletTiming.end();
 
     if (!hasBalance) {
       throw new Error("Insufficient funds");
-=======
-    const userId = this.metadata?.user?.id;
-    if (userId) {
-      const walletTiming = timings.start("init-wallet");
-      const hasBalance = await wallet.canProceed(userId);
-      walletTiming.end();
-      if (!hasBalance) {
-        throw new Error("Insufficient funds");
-      }
->>>>>>> 74fa90e8
     }
 
     const ttfbSpan = tracer.startSpan("stream-ttfb", {
