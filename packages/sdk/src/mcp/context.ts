--- conflicted
+++ resolved
@@ -67,8 +67,8 @@
   SUPABASE_SERVER_TOKEN: z.string().readonly(),
   TURSO_GROUP_DATABASE_TOKEN: z.string().readonly(),
   TURSO_ORGANIZATION: z.string().readonly(),
-<<<<<<< HEAD
   RESEND_API_KEY: z.string().readonly(),
+  OPENAI_API_KEY: z.any().optional().readonly(),
 
   /**
    * Only needed for locally testing wallet features.
@@ -78,12 +78,6 @@
   STRIPE_WEBHOOK_SECRET: z.string().optional().readonly(),
   CURRENCY_API_KEY: z.string().optional().readonly(),
   TESTING_CUSTOMER_ID: z.string().optional().readonly(),
-=======
-  RESEND_API_KEY: z.any().optional().readonly(),
-  OPENROUTER_API_KEY: z.string().readonly(),
-  TURSO_ADMIN_TOKEN: z.any().optional().readonly(),
-  OPENAI_API_KEY: z.any().optional().readonly(),
->>>>>>> 01e71aca
 });
 
 export const getEnv = (ctx: AppContext): EnvVars =>
