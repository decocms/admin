import { and, eq, or } from "drizzle-orm";
import { z } from "zod";
import { userFromJWT } from "../../auth/user.ts";
import {
  InternalServerError,
  NotFoundError,
  UserInputError,
} from "../../errors.ts";
import { LocatorStructured } from "../../locator.ts";
import type { QueryResult } from "../../storage/index.ts";
import {
<<<<<<< HEAD
  apiKeySWRCache,
=======
  assertHasLocator,
>>>>>>> 5c64898d
  assertHasWorkspace,
  assertWorkspaceResourceAccess,
} from "../assertions.ts";
import { createToolGroup } from "../context.ts";
import { MCPClient } from "../index.ts";
import { getIntegration } from "../integrations/api.ts";
import { getRegistryApp } from "../registry/api.ts";
import { apiKeys, organizations, projects } from "../schema.ts";
<<<<<<< HEAD
import {
  policiesSchema,
  Statement,
  StatementSchema,
} from "../../models/index.ts";
=======
import { getProjectIdFromContext } from "../projects/util.ts";
>>>>>>> 5c64898d

export const SELECT_API_KEY_QUERY = `
  id,
  name,
  workspace,
  enabled,
  policies,
  created_at,
  updated_at,
  deleted_at
` as const;

export function mapApiKey(
  apiKey: QueryResult<"deco_chat_api_keys", typeof SELECT_API_KEY_QUERY>,
) {
  return {
    id: apiKey.id,
    name: apiKey.name,
    workspace: apiKey.workspace,
    enabled: apiKey.enabled,
    policies: apiKey.policies as Statement[],
    createdAt: apiKey.created_at,
    updatedAt: apiKey.updated_at,
    deletedAt: apiKey.deleted_at,
    // Never expose the actual key value for security
  };
}

const createTool = createToolGroup("APIKeys", {
  name: "API Key Management",
  description: "Create and manage API keys securely.",
  icon: "https://assets.decocache.com/mcp/5e6930c3-86f6-4913-8de3-0c1fefdf02e3/API-key.png",
});

/**
 * Returns a Drizzle OR condition that filters API keys by workspace or project locator.
 * This version works with queries that don't include the agents table.
 */
export const matchByWorkspaceOrProjectLocatorForApiKeys = (
  workspace: string,
  locator?: LocatorStructured,
) => {
  return or(
    eq(apiKeys.workspace, workspace),
    locator
      ? and(
          eq(projects.slug, locator.project),
          eq(organizations.slug, locator.org),
        )
      : undefined,
  );
};

const AppClaimsSchema = z.object({
  appName: z.string(),
  integrationId: z.string(),
  state: z.any(),
});

// Shared API key output schema
export const ApiKeySchema = z.object({
  id: z.string().describe("The unique identifier of the API key"),
  name: z.string().describe("The name of the API key"),
  workspace: z.string().describe("The workspace ID"),
  enabled: z.boolean().describe("Whether the API key is enabled"),
  policies: z
    .array(StatementSchema)
    .describe("Access policies for the API key"),
  createdAt: z.string().describe("Creation timestamp"),
  updatedAt: z.string().describe("Last update timestamp"),
  deletedAt: z
    .string()
    .nullable()
    .describe("Deletion timestamp (null if not deleted)"),
});

const ApiKeyWithValueSchema = ApiKeySchema.extend({
  value: z
    .string()
    .describe(
      "The actual API key value (JWT token) - only returned on creation/reissue",
    ),
});

export const listApiKeys = createTool({
  name: "API_KEYS_LIST",
  description: "List all API keys",
  inputSchema: z.object({}),
  outputSchema: z.object({
    apiKeys: z.array(ApiKeySchema).describe("List of API keys"),
  }),
  handler: async (_, c) => {
    assertHasWorkspace(c);
    await assertWorkspaceResourceAccess(c);

    const db = c.db;
    const workspace = c.workspace.value;

    const query = db
      .from("deco_chat_api_keys")
      .select(SELECT_API_KEY_QUERY)
      .eq("workspace", workspace)
      .is("deleted_at", null)
      .order("created_at", { ascending: false });

    const { data, error } = await query;

    if (error) {
      throw new InternalServerError(error.message);
    }

    return {
      apiKeys: data.map(mapApiKey),
    };
  },
});

const ensureStateIsWellFormed = async (state: unknown) => {
  const promises: Promise<unknown>[] = [];

  for (const prop of Object.values(state ?? {})) {
    if (
      prop &&
      typeof prop === "object" &&
      "value" in prop &&
      typeof prop.value === "string"
    ) {
      promises.push(
        Promise.resolve(
          getIntegration.handler({
            id: prop.value,
          }),
        ).then((integration) => {
          // deno-lint-ignore no-explicit-any
          (prop as any)["__type"] = integration.appName; // ensure it's a binding object
        }),
      );
    }
  }

  await Promise.all(promises);

  return state;
};
export const createApiKey = createTool({
  name: "API_KEYS_CREATE",
  description: "Create a new API key",
  inputSchema: z.object({
    name: z.string().describe("The name of the API key"),
    policies: policiesSchema,
    claims: AppClaimsSchema.optional().describe(
      "App Claims to be added to the API key",
    ),
  }),
  outputSchema: ApiKeyWithValueSchema,
  handler: async ({ name, policies, claims }, c) => {
    assertHasWorkspace(c);
    assertHasLocator(c);
    await assertWorkspaceResourceAccess(c);
    const workspace = c.workspace.value;

    // this code ensures that we always validate stat against the app owner before issuing an JWT.
    if (claims?.appName) {
      // ensure app schema is well formed

      const [app, state] = await Promise.all([
        getRegistryApp.handler({
          name: claims.appName,
        }),
        ensureStateIsWellFormed(claims.state),
      ]);

      // get connection from registry

      const validated = (await MCPClient.INTEGRATIONS_CALL_TOOL({
        connection: app.connection,
        params: {
          name: "DECO_CHAT_STATE_VALIDATION",
          arguments: {
            state,
          },
        },
      })) as {
        structuredContent: { valid: boolean; reason?: string };
      };
      // call state validation tool.

      if (validated?.structuredContent?.valid === false) {
        // errors or not valid payloads are considered valid?
        throw new UserInputError(
          `Could not validate state ${validated.structuredContent.reason}`,
        );
      }
    }

    const db = c.db;

    const projectId = await getProjectIdFromContext(c);

    // Insert the API key metadata
    const { data: apiKey, error } = await db
      .from("deco_chat_api_keys")
      .insert({
        name,
        workspace,
        enabled: true,
        policies: policies || [],
        project_id: projectId,
      })
      .select(SELECT_API_KEY_QUERY)
      .single();

    if (error) {
      throw new InternalServerError(error.message);
    }

    const issuer = await c.jwtIssuer();
    const value = await issuer.issue({
      ...claims,
      sub: `api-key:${apiKey.id}`,
      aud: c.locator.value,
      iat: new Date().getTime(),
    });

    return { ...mapApiKey(apiKey), value };
  },
});

export const reissueApiKey = createTool({
  name: "API_KEYS_REISSUE",
  description: "Reissue an existing API key with new claims",
  inputSchema: z.object({
    id: z.string().describe("The ID of the API key to reissue"),
    claims: z
      .any()
      .optional()
      .describe("New claims to be added to the API key"),
    policies: policiesSchema.optional().describe("Policies of the API key"),
  }),
  outputSchema: ApiKeyWithValueSchema,
  handler: async ({ id, claims, policies }, c) => {
    assertHasWorkspace(c);
    assertHasLocator(c);
    await assertWorkspaceResourceAccess(c);

    const db = c.db;
    const workspace = c.workspace.value;

    const projectId = await getProjectIdFromContext(c);

    // First, verify the API key exists and is accessible
    const { data: apiKey, error } = await db
      .from("deco_chat_api_keys")
      .select(SELECT_API_KEY_QUERY)
      .eq("id", id)
      .or(
        projectId
          ? `workspace.eq.${workspace},project_id.eq.${projectId}`
          : `workspace.eq.${workspace}`,
      )
      .is("deleted_at", null)
      .single();

    if (error) {
      throw new InternalServerError(error.message);
    }

    if (!apiKey) {
      throw new NotFoundError("API key not found");
    }

    const { error: updateError } = policies
      ? await db
          .from("deco_chat_api_keys")
          .update({
            policies,
            updated_at: new Date().toISOString(),
          })
          .eq("id", id)
          .eq("workspace", workspace)
          .is("deleted_at", null)
      : { error: null };

    if (updateError) {
      throw new InternalServerError(updateError.message);
    }

    // Generate new JWT token with the provided claims
    const issuer = await c.jwtIssuer();
    const value = await issuer.issue({
      ...claims,
      sub: `api-key:${apiKey.id}`,
      aud: c.locator.value,
      iat: new Date().getTime(),
    });

    const cacheId = `${c.workspace.value}:${id}`;
    await apiKeySWRCache.delete(cacheId);

    // Return the API key with updated policies if they were provided
    const updatedApiKey = policies ? { ...apiKey, policies } : apiKey;
    return { ...mapApiKey(updatedApiKey), value };
  },
});

export const getApiKey = createTool({
  name: "API_KEYS_GET",
  description: "Get an API key by ID",
  inputSchema: z.object({
    id: z.string().describe("The ID of the API key"),
  }),
  outputSchema: ApiKeySchema,
  handler: async ({ id }, c) => {
    assertHasWorkspace(c);
    await assertWorkspaceResourceAccess(c);

    const db = c.db;
    const workspace = c.workspace.value;

    const { data: apiKey, error } = await db
      .from("deco_chat_api_keys")
      .select(SELECT_API_KEY_QUERY)
      .eq("id", id)
      .eq("workspace", workspace)
      .is("deleted_at", null)
      .maybeSingle();

    if (error) {
      throw new InternalServerError(error.message);
    }

    if (!apiKey) {
      throw new NotFoundError("API key not found");
    }

    return mapApiKey(apiKey);
  },
});

export const updateApiKey = createTool({
  name: "API_KEYS_UPDATE",
  description: "Update an API key metadata",
  inputSchema: z.object({
    id: z.string().describe("The ID of the API key"),
    name: z.string().optional().describe("New name for the API key"),
    enabled: z.boolean().optional().describe("Whether the API key is enabled"),
    policies: policiesSchema,
  }),
  outputSchema: ApiKeySchema,
  handler: async ({ id, name, enabled, policies }, c) => {
    assertHasWorkspace(c);
    await assertWorkspaceResourceAccess(c);

    const db = c.db;
    const workspace = c.workspace.value;

    // deno-lint-ignore no-explicit-any
    const updateData: Record<string, any> = {};
    if (name !== undefined) updateData.name = name;
    if (enabled !== undefined) updateData.enabled = enabled;
    if (policies !== undefined) updateData.policies = policies;
    updateData.updated_at = new Date().toISOString();

    const { data: apiKey, error } = await db
      .from("deco_chat_api_keys")
      .update(updateData)
      .eq("id", id)
      .eq("workspace", workspace)
      .is("deleted_at", null)
      .select(SELECT_API_KEY_QUERY)
      .single();

    if (error) {
      throw new InternalServerError(error.message);
    }

    return mapApiKey(apiKey);
  },
});

export const deleteApiKey = createTool({
  name: "API_KEYS_DELETE",
  description: "Delete an API key (soft delete)",
  inputSchema: z.object({
    id: z.string().describe("The ID of the API key to delete"),
  }),
  outputSchema: z.object({
    id: z.string().describe("The ID of the deleted API key"),
    deleted: z.boolean().describe("Confirmation that the key was deleted"),
  }),
  handler: async ({ id }, c) => {
    assertHasWorkspace(c);
    await assertWorkspaceResourceAccess(c);

    const db = c.db;
    const workspace = c.workspace.value;

    // Soft delete by setting deleted_at timestamp
    const { data: apiKey, error } = await db
      .from("deco_chat_api_keys")
      .update({ deleted_at: new Date().toISOString() })
      .eq("id", id)
      .eq("workspace", workspace)
      .is("deleted_at", null)
      .select("id")
      .single();

    if (error) {
      throw new InternalServerError(error.message);
    }

    return {
      id: apiKey.id,
      deleted: true,
    };
  },
});

export const enableApiKey = createTool({
  name: "API_KEYS_ENABLE",
  description: "Enable an API key",
  inputSchema: z.object({
    id: z.string().describe("The ID of the API key to enable"),
  }),
  outputSchema: ApiKeySchema,
  handler: async ({ id }, c) => {
    assertHasWorkspace(c);
    await assertWorkspaceResourceAccess(c);

    const db = c.db;
    const workspace = c.workspace.value;

    const { data: apiKey, error } = await db
      .from("deco_chat_api_keys")
      .update({ enabled: true, updated_at: new Date().toISOString() })
      .eq("id", id)
      .eq("workspace", workspace)
      .is("deleted_at", null)
      .select(SELECT_API_KEY_QUERY)
      .single();

    if (error) {
      throw new InternalServerError(error.message);
    }

    return mapApiKey(apiKey);
  },
});

export const disableApiKey = createTool({
  name: "API_KEYS_DISABLE",
  description: "Disable an API key",
  inputSchema: z.object({
    id: z.string().describe("The ID of the API key to disable"),
  }),
  outputSchema: ApiKeySchema,
  handler: async ({ id }, c) => {
    assertHasWorkspace(c);
    await assertWorkspaceResourceAccess(c);

    const db = c.db;
    const workspace = c.workspace.value;

    const { data: apiKey, error } = await db
      .from("deco_chat_api_keys")
      .update({ enabled: false, updated_at: new Date().toISOString() })
      .eq("id", id)
      .eq("workspace", workspace)
      .is("deleted_at", null)
      .select(SELECT_API_KEY_QUERY)
      .single();

    if (error) {
      throw new InternalServerError(error.message);
    }

    return mapApiKey(apiKey);
  },
});

export const checkAccess = createTool({
  name: "API_KEYS_CHECK_ACCESS",
  description: "Check if an API key has access to a resource",
  inputSchema: z.object({
    key: z
      .string()
      .optional()
      .describe(
        "The API key to check access for, if not provided, the current key from context will be used",
      ),
    tools: z.array(z.string()).describe("All tools that wants to check access"),
  }),
  outputSchema: z.object({
    access: z.record(z.string(), z.boolean()),
  }),
  handler: async ({ key, tools }, c) => {
    assertHasWorkspace(c);
    c.resourceAccess.grant(); // this is public because it uses the current key from context

    let user = c.user;
    if (key) {
      const fromJWT = await userFromJWT(
        key,
        c.envVars.DECO_CHAT_API_JWT_PRIVATE_KEY &&
          c.envVars.DECO_CHAT_API_JWT_PUBLIC_KEY
          ? {
              public: c.envVars.DECO_CHAT_API_JWT_PUBLIC_KEY,
              private: c.envVars.DECO_CHAT_API_JWT_PRIVATE_KEY,
            }
          : undefined,
      );
      user = fromJWT ?? user;
    }
    const hasAccess = await Promise.all(
      tools.map(async (tool) => {
        return [
          tool,
          await assertWorkspaceResourceAccess(c, tool)
            .then(() => true)
            .catch(() => false),
        ];
      }),
    );
    return {
      access: Object.fromEntries(hasAccess),
    };
  },
});

export const validateApiKey = createTool({
  name: "API_KEYS_VALIDATE",
  description: "Validate an API key by ID",
  inputSchema: z.object({
    id: z.string().describe("The ID of the API key to validate"),
  }),
  outputSchema: ApiKeySchema.extend({
    valid: z.boolean().describe("Whether the API key is valid"),
  }),
  handler: async ({ id }, c) => {
    assertHasWorkspace(c);
    await assertWorkspaceResourceAccess(c);

    const db = c.db;
    const workspace = c.workspace.value;

    const { data: apiKey, error } = await db
      .from("deco_chat_api_keys")
      .select(SELECT_API_KEY_QUERY)
      .eq("id", id)
      .eq("workspace", workspace)
      .eq("enabled", true)
      .is("deleted_at", null)
      .single();

    if (error || !apiKey) {
      throw new NotFoundError("API key not found or invalid");
    }

    return {
      ...mapApiKey(apiKey),
      valid: true,
    };
  },
});<|MERGE_RESOLUTION|>--- conflicted
+++ resolved
@@ -7,30 +7,24 @@
   UserInputError,
 } from "../../errors.ts";
 import { LocatorStructured } from "../../locator.ts";
+import {
+  policiesSchema,
+  Statement,
+  StatementSchema,
+} from "../../models/index.ts";
 import type { QueryResult } from "../../storage/index.ts";
 import {
-<<<<<<< HEAD
   apiKeySWRCache,
-=======
   assertHasLocator,
->>>>>>> 5c64898d
   assertHasWorkspace,
   assertWorkspaceResourceAccess,
 } from "../assertions.ts";
 import { createToolGroup } from "../context.ts";
 import { MCPClient } from "../index.ts";
 import { getIntegration } from "../integrations/api.ts";
+import { getProjectIdFromContext } from "../projects/util.ts";
 import { getRegistryApp } from "../registry/api.ts";
 import { apiKeys, organizations, projects } from "../schema.ts";
-<<<<<<< HEAD
-import {
-  policiesSchema,
-  Statement,
-  StatementSchema,
-} from "../../models/index.ts";
-=======
-import { getProjectIdFromContext } from "../projects/util.ts";
->>>>>>> 5c64898d
 
 export const SELECT_API_KEY_QUERY = `
   id,
