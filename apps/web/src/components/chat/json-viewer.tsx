import { Button } from "@deco/ui/components/button.tsx";
import { Icon } from "@deco/ui/components/icon.tsx";
import { cn } from "@deco/ui/lib/utils.ts";
import { lazy, memo, Suspense, useMemo, useState } from "react";
import { ErrorBoundary } from "../../error-boundary.tsx";

const LazyHighlighter = lazy(() => import("./lazy-highlighter.tsx"));

const MAX_TREE_DEPTH = 10;

const TreeNode = memo(function TreeNode({
  nodeKey,
  value,
  level = 0,
}: {
  nodeKey?: string;
  value: unknown;
  level?: number;
}) {
  const [isOpen, setIsOpen] = useState(level === 0);
  const indent = level * 16;

  const getValueType = (val: unknown): string => {
    if (val === null) return "null";
    if (Array.isArray(val)) return "array";
    if (typeof val === "object") return "object";
    return typeof val;
  };

  const getCount = (val: unknown): number | null => {
    if (Array.isArray(val)) return val.length;
    if (val && typeof val === "object") return Object.keys(val).length;
    return null;
  };

  const isExpandable = (val: unknown): boolean => {
    return (
      (Array.isArray(val) && val.length > 0) ||
      (val !== null &&
        typeof val === "object" &&
        Object.keys(val as object).length > 0)
    );
  };

  const valueType = getValueType(value);
  const count = getCount(value);
  const canExpand = isExpandable(value);

  // Pre-compute entries for expandable objects/arrays - must be called before any conditional returns
  const entries = useMemo(
    () =>
      canExpand
        ? Array.isArray(value)
          ? value.map((item, index) => [index.toString(), item] as const)
          : Object.entries(value as Record<string, unknown>)
        : [],
    [value, canExpand],
  );

  // Check for max depth - prevents infinite recursion and excessive nesting
  if (level >= MAX_TREE_DEPTH && canExpand) {
    return (
      <div
        style={{ paddingLeft: `${indent}px` }}
        className="flex items-start gap-2 py-1 text-sm leading-normal min-w-0"
      >
        <div className="w-4 shrink-0" />
<<<<<<< HEAD
        {nodeKey && <span className="text-[#82AAFF] shrink-0">{nodeKey}:</span>}
        <span className="text-[#546E7A] break-all">[Max Depth Reached]</span>
=======
        <span className="min-w-0 flex-1 wrap-anywhere">
          {nodeKey && (
            <span className="text-[#82AAFF] shrink-0">{nodeKey}: </span>
          )}
          <span className="text-[#546E7A]">[Max Depth Reached]</span>
        </span>
>>>>>>> f430a819
      </div>
    );
  }

  // Render primitive values
  if (!canExpand) {
    return (
      <div
        style={{ paddingLeft: `${indent}px` }}
        className="flex items-start gap-2 py-1 text-sm leading-normal min-w-0"
      >
        <div className="w-4 shrink-0" />
<<<<<<< HEAD
        {nodeKey && <span className="text-[#82AAFF] shrink-0">{nodeKey}:</span>}
        {value === null ? (
          <span className="text-[#C792EA] break-all">null</span>
        ) : typeof value === "boolean" ? (
          <span className="text-[#C792EA] break-all">{value.toString()}</span>
        ) : typeof value === "number" ? (
          <span className="text-[#F78C6C] break-all">{value}</span>
        ) : typeof value === "string" ? (
          <span className="text-[#C3E88D] break-all">{value}</span>
        ) : (
          <span className="text-[#EEFFFF] break-all">{String(value)}</span>
        )}
=======
        <span className="min-w-0 flex-1 wrap-anywhere">
          {nodeKey && (
            <span className="text-[#82AAFF] shrink-0">{nodeKey}: </span>
          )}
          {value === null ? (
            <span className="text-[#C792EA]">null</span>
          ) : typeof value === "boolean" ? (
            <span className="text-[#C792EA]">{value.toString()}</span>
          ) : typeof value === "number" ? (
            <span className="text-[#F78C6C]">{value}</span>
          ) : typeof value === "string" ? (
            <span className="text-[#C3E88D]">{value}</span>
          ) : (
            <span className="text-[#EEFFFF]">{String(value)}</span>
          )}
        </span>
>>>>>>> f430a819
      </div>
    );
  }

  // Render expandable objects/arrays
  return (
    <div className="text-sm">
      <button
        type="button"
        onClick={(e) => {
          e.stopPropagation();
          setIsOpen(!isOpen);
        }}
        style={{ paddingLeft: `${indent}px` }}
        className="flex items-start gap-2 py-1 w-full text-left hover:bg-white/5 transition-colors rounded leading-normal min-w-0"
      >
        <Icon
          name="chevron_right"
          className={cn(
            "w-4 h-4 text-[#546E7A] transition-transform shrink-0 mt-0.5",
            isOpen && "rotate-90",
          )}
        />
<<<<<<< HEAD
        {nodeKey && <span className="text-[#82AAFF] shrink-0">{nodeKey}</span>}
        <span className="text-[#546E7A]">
          {valueType}{" "}
          {count !== null && (
            <span className="text-[#89DDFF]">{`{${count}}`}</span>
=======
        <div className="min-w-0 flex-1 wrap-anywhere">
          {nodeKey && (
            <span className="text-[#82AAFF] shrink-0">{nodeKey}: </span>
>>>>>>> f430a819
          )}
          <span className="text-[#546E7A]">
            {valueType}{" "}
            {count !== null && (
              <span className="text-[#89DDFF]">{`{${count}}`}</span>
            )}
          </span>
        </div>
      </button>
      {isOpen && (
        <div>
          {entries.map(([key, val]) => (
            <TreeNode key={key} nodeKey={key} value={val} level={level + 1} />
          ))}
        </div>
      )}
    </div>
  );
});

function JsonTreeView({ data }: { data: unknown }) {
  return (
    <div
<<<<<<< HEAD
      className="p-4 text-sm rounded-lg min-w-0 overflow-hidden"
=======
      className="p-4 text-sm overflow-auto rounded-lg h-full"
>>>>>>> f430a819
      style={{ background: "#263238" }}
    >
      <TreeNode value={data} level={0} />
    </div>
  );
}

interface JsonViewerProps {
  data: unknown;
  defaultView?: "code" | "tree";
  maxHeight?: string;
  showControls?: boolean;
  className?: string;
}

export function JsonViewer({
  data,
  defaultView = "code",
  maxHeight = "500px",
  showControls = true,
  className,
}: JsonViewerProps) {
  const [viewMode, setViewMode] = useState<"code" | "tree">(defaultView);
  const [showButtons, setShowButtons] = useState(false);

  const jsonString = useMemo(() => {
    return JSON.stringify(data, null, 2).replace(/"(\w+)":/g, '"$1":');
  }, [data]);

  const handleCopy = () => {
    navigator.clipboard.writeText(jsonString);
  };

  const isFullHeight = maxHeight === "100%";

  return (
    <div
<<<<<<< HEAD
      className={cn("relative min-w-0 overflow-hidden grid", className)}
=======
      className={cn(
        "relative min-w-0 flex flex-col",
        isFullHeight ? "h-full" : "max-h-[500px]",
        className,
      )}
>>>>>>> f430a819
      onMouseEnter={() => setShowButtons(true)}
      onMouseLeave={() => setShowButtons(false)}
      onFocus={() => setShowButtons(true)}
      onBlur={(e) => {
        if (!e.currentTarget.contains(e.relatedTarget as Node)) {
          setShowButtons(false);
        }
      }}
    >
      {showControls && showButtons && (
        <div className="absolute top-2 right-2 flex items-center bg-background gap-0.5 shadow-sm rounded-md z-10">
          <Button
            variant="ghost"
            size="icon"
            onClick={(e) => {
              e.stopPropagation();
              setViewMode((prev) => (prev === "code" ? "tree" : "code"));
            }}
            className="size-8 rounded-none rounded-l-md hover:bg-accent/50 transition-colors"
            title={viewMode === "code" ? "Show tree view" : "Show code view"}
          >
            <Icon
              name={viewMode === "code" ? "account_tree" : "code"}
              className="w-4 h-4 text-muted-foreground"
            />
          </Button>
          <Button
            variant="ghost"
            size="icon"
            onClick={(e) => {
              e.stopPropagation();
              handleCopy();
            }}
            className="size-8 rounded-none rounded-r-md hover:bg-accent/50 transition-colors"
            title="Copy JSON"
          >
            <Icon
              name="content_copy"
              className="w-4 h-4 text-muted-foreground"
            />
          </Button>
        </div>
      )}
      <div
        className={cn(
          "overflow-x-auto min-w-0",
          isFullHeight ? "h-full w-full" : "overflow-y-auto flex-1",
        )}
        onClick={(e) => e.stopPropagation()}
      >
        {viewMode === "code" ? (
          <ErrorBoundary
            fallback={
              <pre
                className={cn(
                  "p-4 text-xs whitespace-pre-wrap break-all rounded-lg m-0",
                  isFullHeight && "h-full",
                )}
                style={{ background: "#263238", color: "#EEFFFF" }}
              >
                <code className="select-text cursor-auto">
                  {jsonString || "Loading..."}
                </code>
              </pre>
            }
          >
            <Suspense
              fallback={
                <pre
                  className={cn(
                    "p-4 text-xs whitespace-pre-wrap break-all rounded-lg m-0",
                    isFullHeight && "h-full",
                  )}
                  style={{ background: "#263238", color: "#EEFFFF" }}
                >
                  <code className="select-text cursor-auto">
                    {jsonString || "Loading..."}
                  </code>
                </pre>
              }
            >
              <LazyHighlighter
                language="json"
                content={jsonString || "{}"}
                fillHeight={isFullHeight}
              />
            </Suspense>
          </ErrorBoundary>
        ) : (
          <JsonTreeView data={data} />
        )}
      </div>
    </div>
  );
}<|MERGE_RESOLUTION|>--- conflicted
+++ resolved
@@ -65,17 +65,12 @@
         className="flex items-start gap-2 py-1 text-sm leading-normal min-w-0"
       >
         <div className="w-4 shrink-0" />
-<<<<<<< HEAD
-        {nodeKey && <span className="text-[#82AAFF] shrink-0">{nodeKey}:</span>}
-        <span className="text-[#546E7A] break-all">[Max Depth Reached]</span>
-=======
         <span className="min-w-0 flex-1 wrap-anywhere">
           {nodeKey && (
             <span className="text-[#82AAFF] shrink-0">{nodeKey}: </span>
           )}
           <span className="text-[#546E7A]">[Max Depth Reached]</span>
         </span>
->>>>>>> f430a819
       </div>
     );
   }
@@ -88,20 +83,6 @@
         className="flex items-start gap-2 py-1 text-sm leading-normal min-w-0"
       >
         <div className="w-4 shrink-0" />
-<<<<<<< HEAD
-        {nodeKey && <span className="text-[#82AAFF] shrink-0">{nodeKey}:</span>}
-        {value === null ? (
-          <span className="text-[#C792EA] break-all">null</span>
-        ) : typeof value === "boolean" ? (
-          <span className="text-[#C792EA] break-all">{value.toString()}</span>
-        ) : typeof value === "number" ? (
-          <span className="text-[#F78C6C] break-all">{value}</span>
-        ) : typeof value === "string" ? (
-          <span className="text-[#C3E88D] break-all">{value}</span>
-        ) : (
-          <span className="text-[#EEFFFF] break-all">{String(value)}</span>
-        )}
-=======
         <span className="min-w-0 flex-1 wrap-anywhere">
           {nodeKey && (
             <span className="text-[#82AAFF] shrink-0">{nodeKey}: </span>
@@ -118,7 +99,6 @@
             <span className="text-[#EEFFFF]">{String(value)}</span>
           )}
         </span>
->>>>>>> f430a819
       </div>
     );
   }
@@ -142,17 +122,9 @@
             isOpen && "rotate-90",
           )}
         />
-<<<<<<< HEAD
-        {nodeKey && <span className="text-[#82AAFF] shrink-0">{nodeKey}</span>}
-        <span className="text-[#546E7A]">
-          {valueType}{" "}
-          {count !== null && (
-            <span className="text-[#89DDFF]">{`{${count}}`}</span>
-=======
         <div className="min-w-0 flex-1 wrap-anywhere">
           {nodeKey && (
             <span className="text-[#82AAFF] shrink-0">{nodeKey}: </span>
->>>>>>> f430a819
           )}
           <span className="text-[#546E7A]">
             {valueType}{" "}
@@ -176,11 +148,7 @@
 function JsonTreeView({ data }: { data: unknown }) {
   return (
     <div
-<<<<<<< HEAD
-      className="p-4 text-sm rounded-lg min-w-0 overflow-hidden"
-=======
       className="p-4 text-sm overflow-auto rounded-lg h-full"
->>>>>>> f430a819
       style={{ background: "#263238" }}
     >
       <TreeNode value={data} level={0} />
@@ -218,15 +186,11 @@
 
   return (
     <div
-<<<<<<< HEAD
-      className={cn("relative min-w-0 overflow-hidden grid", className)}
-=======
       className={cn(
         "relative min-w-0 flex flex-col",
         isFullHeight ? "h-full" : "max-h-[500px]",
         className,
       )}
->>>>>>> f430a819
       onMouseEnter={() => setShowButtons(true)}
       onMouseLeave={() => setShowButtons(false)}
       onFocus={() => setShowButtons(true)}
