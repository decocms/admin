export type Json =
  | string
  | number
  | boolean
  | null
  | { [key: string]: Json | undefined }
  | Json[];

export type Database = {
  public: {
    Tables: {
      admin_ai_usage: {
        Row: {
          created_at: string;
          event_name: string | null;
          id: number;
          sitename: string | null;
          user_id: string | null;
          value: number | null;
        };
        Insert: {
          created_at?: string;
          event_name?: string | null;
          id?: number;
          sitename?: string | null;
          user_id?: string | null;
          value?: number | null;
        };
        Update: {
          created_at?: string;
          event_name?: string | null;
          id?: number;
          sitename?: string | null;
          user_id?: string | null;
          value?: number | null;
        };
        Relationships: [
          {
            foreignKeyName: "admin_ai_usage_sitename_fkey";
            columns: ["sitename"];
            isOneToOne: false;
            referencedRelation: "sites";
            referencedColumns: ["name"];
          },
          {
            foreignKeyName: "admin_ai_usage_user_id_fkey";
            columns: ["user_id"];
            isOneToOne: false;
            referencedRelation: "profiles";
            referencedColumns: ["user_id"];
          },
        ];
      };
      ai_query_limit: {
        Row: {
          count: number | null;
          created_at: string;
          id: number;
          team_id: number | null;
        };
        Insert: {
          count?: number | null;
          created_at: string;
          id?: number;
          team_id?: number | null;
        };
        Update: {
          count?: number | null;
          created_at?: string;
          id?: number;
          team_id?: number | null;
        };
        Relationships: [
          {
            foreignKeyName: "public_ai_query_limit_teamId_fkey";
            columns: ["team_id"];
            isOneToOne: false;
            referencedRelation: "teams";
            referencedColumns: ["id"];
          },
        ];
      };
      api_key: {
        Row: {
          created_at: string;
          id: string;
          user_id: string | null;
        };
        Insert: {
          created_at?: string;
          id?: string;
          user_id?: string | null;
        };
        Update: {
          created_at?: string;
          id?: string;
          user_id?: string | null;
        };
        Relationships: [
          {
            foreignKeyName: "api_key_user_id_fkey";
            columns: ["user_id"];
            isOneToOne: false;
            referencedRelation: "users_meta_data_view";
            referencedColumns: ["id"];
          },
        ];
      };
      apps: {
        Row: {
          authority: string;
          category: string | null;
          created_at: string;
          description: string;
          id: number;
          logo: string;
          name: string;
          path: string;
          title: string;
          type: string;
          vendor_alias: string | null;
        };
        Insert: {
          authority: string;
          category?: string | null;
          created_at?: string;
          description: string;
          id?: number;
          logo: string;
          name: string;
          path: string;
          title: string;
          type: string;
          vendor_alias?: string | null;
        };
        Update: {
          authority?: string;
          category?: string | null;
          created_at?: string;
          description?: string;
          id?: number;
          logo?: string;
          name?: string;
          path?: string;
          title?: string;
          type?: string;
          vendor_alias?: string | null;
        };
        Relationships: [
          {
            foreignKeyName: "apps_vendor_alias_fkey";
            columns: ["vendor_alias"];
            isOneToOne: false;
            referencedRelation: "vendors";
            referencedColumns: ["alias"];
          },
        ];
      };
      assets: {
        Row: {
          asset_id: string | null;
          brightness: number | null;
          created_at: string;
          id: number;
          label: string | null;
          mime: string | null;
          path: string;
          preview: string | null;
          publicUrl: string;
          site_id: number;
          updated_at: string;
        };
        Insert: {
          asset_id?: string | null;
          brightness?: number | null;
          created_at?: string;
          id?: number;
          label?: string | null;
          mime?: string | null;
          path: string;
          preview?: string | null;
          publicUrl: string;
          site_id: number;
          updated_at?: string;
        };
        Update: {
          asset_id?: string | null;
          brightness?: number | null;
          created_at?: string;
          id?: number;
          label?: string | null;
          mime?: string | null;
          path?: string;
          preview?: string | null;
          publicUrl?: string;
          site_id?: number;
          updated_at?: string;
        };
        Relationships: [
          {
            foreignKeyName: "assets_site_id_fkey";
            columns: ["site_id"];
            isOneToOne: false;
            referencedRelation: "sites";
            referencedColumns: ["id"];
          },
        ];
      };
      assets_tag: {
        Row: {
          asset_id: number | null;
          created_at: string;
          id: number;
          tag_id: number | null;
        };
        Insert: {
          asset_id?: number | null;
          created_at?: string;
          id?: number;
          tag_id?: number | null;
        };
        Update: {
          asset_id?: number | null;
          created_at?: string;
          id?: number;
          tag_id?: number | null;
        };
        Relationships: [
          {
            foreignKeyName: "assets_tag_asset_id_fkey";
            columns: ["asset_id"];
            isOneToOne: false;
            referencedRelation: "assets";
            referencedColumns: ["id"];
          },
          {
            foreignKeyName: "assets_tag_tag_id_fkey";
            columns: ["tag_id"];
            isOneToOne: false;
            referencedRelation: "tag";
            referencedColumns: ["id"];
          },
        ];
      };
      blocks: {
        Row: {
          __resolveType: string;
          created_at: string;
          created_by: string | null;
          id: string;
          revision: string;
          site: string;
          value: Json | null;
        };
        Insert: {
          __resolveType: string;
          created_at?: string;
          created_by?: string | null;
          id: string;
          revision?: string;
          site: string;
          value?: Json | null;
        };
        Update: {
          __resolveType?: string;
          created_at?: string;
          created_by?: string | null;
          id?: string;
          revision?: string;
          site?: string;
          value?: Json | null;
        };
        Relationships: [
          {
            foreignKeyName: "blocks_created_by_fkey";
            columns: ["created_by"];
            isOneToOne: false;
            referencedRelation: "profiles";
            referencedColumns: ["user_id"];
          },
        ];
      };
      configs: {
        Row: {
          archived: Json | null;
          metadata: Json | null;
          revision: string | null;
          site: string;
          state: Json | null;
          updated_at: string | null;
        };
        Insert: {
          archived?: Json | null;
          metadata?: Json | null;
          revision?: string | null;
          site: string;
          state?: Json | null;
          updated_at?: string | null;
        };
        Update: {
          archived?: Json | null;
          metadata?: Json | null;
          revision?: string | null;
          site?: string;
          state?: Json | null;
          updated_at?: string | null;
        };
        Relationships: [];
      };
      deco_chat_agents: {
        Row: {
          avatar: string;
          created_at: string;
          description: string | null;
          id: string;
          instructions: string;
          max_steps: number | null;
          max_tokens: number | null;
          memory: Json | null;
          model: string;
          name: string;
          tools_set: Json;
          views: Json;
          visibility: Database["public"]["Enums"]["visibility_type"];
          workspace: string;
        };
        Insert: {
          avatar: string;
          created_at?: string;
          description?: string | null;
          id?: string;
          instructions: string;
          max_steps?: number | null;
          max_tokens?: number | null;
          memory?: Json | null;
          model?: string;
          name: string;
          tools_set: Json;
          views: Json;
          visibility?: Database["public"]["Enums"]["visibility_type"];
          workspace: string;
        };
        Update: {
          avatar?: string;
          created_at?: string;
          description?: string | null;
          id?: string;
          instructions?: string;
          max_steps?: number | null;
          max_tokens?: number | null;
          memory?: Json | null;
          model?: string;
          name?: string;
          tools_set?: Json;
          views?: Json;
          visibility?: Database["public"]["Enums"]["visibility_type"];
          workspace?: string;
        };
        Relationships: [];
      };
      deco_chat_customer: {
        Row: {
          created_at: string;
          customer_id: string;
          workspace: string;
        };
        Insert: {
          created_at?: string;
          customer_id: string;
          workspace: string;
        };
        Update: {
          created_at?: string;
          customer_id?: string;
          workspace?: string;
        };
        Relationships: [];
      };
      deco_chat_hosting_apps: {
        Row: {
          cloudflare_script_hash: string | null;
          cloudflare_worker_id: string | null;
          created_at: string;
          deleted_at: string | null;
          files: Json | null;
          id: string;
          metadata: Json | null;
          slug: string;
          updated_at: string;
          workspace: string;
        };
        Insert: {
          cloudflare_script_hash?: string | null;
          cloudflare_worker_id?: string | null;
          created_at?: string;
          deleted_at?: string | null;
          files?: Json | null;
          id?: string;
          metadata?: Json | null;
          slug: string;
          updated_at?: string;
          workspace: string;
        };
        Update: {
          cloudflare_script_hash?: string | null;
          cloudflare_worker_id?: string | null;
          created_at?: string;
          deleted_at?: string | null;
          files?: Json | null;
          id?: string;
          metadata?: Json | null;
          slug?: string;
          updated_at?: string;
          workspace?: string;
        };
        Relationships: [];
      };
      deco_chat_integrations: {
        Row: {
          connection: Json;
          created_at: string;
          description: string | null;
          icon: string | null;
          id: string;
          name: string;
          workspace: string;
        };
        Insert: {
          connection: Json;
          created_at?: string;
          description?: string | null;
          icon?: string | null;
          id?: string;
          name: string;
          workspace: string;
        };
        Update: {
          connection?: Json;
          created_at?: string;
          description?: string | null;
          icon?: string | null;
          id?: string;
          name?: string;
          workspace?: string;
        };
        Relationships: [];
      };
      deco_chat_temp_wpp_invites: {
        Row: {
          accept_message: string;
          accepted_at: string | null;
          created_at: string;
          phone: string;
          trigger_id: string;
          updated_at: string | null;
          user_id: string | null;
          wpp_message_id: string;
        };
        Insert: {
          accept_message: string;
          accepted_at?: string | null;
          created_at?: string;
          phone: string;
          trigger_id: string;
          updated_at?: string | null;
          user_id?: string | null;
          wpp_message_id: string;
        };
        Update: {
          accept_message?: string;
          accepted_at?: string | null;
          created_at?: string;
          phone?: string;
          trigger_id?: string;
          updated_at?: string | null;
          user_id?: string | null;
          wpp_message_id?: string;
        };
        Relationships: [
          {
            foreignKeyName: "deco_chat_temp_wpp_invites_trigger_id_fkey";
            columns: ["trigger_id"];
            isOneToOne: false;
            referencedRelation: "deco_chat_triggers";
            referencedColumns: ["id"];
          },
          {
            foreignKeyName: "deco_chat_temp_wpp_invites_user_id_fkey";
            columns: ["user_id"];
            isOneToOne: false;
            referencedRelation: "users_meta_data_view";
            referencedColumns: ["id"];
          },
        ];
      };
      deco_chat_temp_wpp_users: {
        Row: {
          created_at: string;
          phone: string;
          trigger_id: string | null;
          trigger_url: string;
          triggers: string[];
          updated_at: string | null;
        };
        Insert: {
          created_at?: string;
          phone: string;
          trigger_id?: string | null;
          trigger_url: string;
          triggers?: string[];
          updated_at?: string | null;
        };
        Update: {
          created_at?: string;
          phone?: string;
          trigger_id?: string | null;
          trigger_url?: string;
          triggers?: string[];
          updated_at?: string | null;
        };
        Relationships: [
          {
            foreignKeyName: "deco_chat_temp_wpp_agents_trigger_id_fkey";
            columns: ["trigger_id"];
            isOneToOne: false;
            referencedRelation: "deco_chat_triggers";
            referencedColumns: ["id"];
          },
        ];
      };
      deco_chat_trigger_runs: {
        Row: {
          id: string;
          metadata: Json | null;
          result: Json | null;
          status: string;
          timestamp: string;
          trigger_id: string;
        };
        Insert: {
          id?: string;
          metadata?: Json | null;
          result?: Json | null;
          status: string;
          timestamp?: string;
          trigger_id: string;
        };
        Update: {
          id?: string;
          metadata?: Json | null;
          result?: Json | null;
          status?: string;
          timestamp?: string;
          trigger_id?: string;
        };
        Relationships: [
          {
            foreignKeyName: "deco_chat_trigger_runs_trigger_id_fkey";
            columns: ["trigger_id"];
            isOneToOne: false;
            referencedRelation: "deco_chat_triggers";
            referencedColumns: ["id"];
          },
        ];
      };
      deco_chat_triggers: {
        Row: {
          active: boolean;
          agent_id: string;
          binding_id: string | null;
          created_at: string;
          id: string;
          metadata: Json;
          updated_at: string;
          user_id: string | null;
          whatsapp_enabled: boolean;
          workspace: string;
        };
        Insert: {
          active?: boolean;
          agent_id: string;
          binding_id?: string | null;
          created_at?: string;
          id?: string;
          metadata: Json;
          updated_at?: string;
          user_id?: string | null;
          whatsapp_enabled?: boolean;
          workspace: string;
        };
        Update: {
          active?: boolean;
          agent_id?: string;
          binding_id?: string | null;
          created_at?: string;
          id?: string;
          metadata?: Json;
          updated_at?: string;
          user_id?: string | null;
          whatsapp_enabled?: boolean;
          workspace?: string;
        };
        Relationships: [
          {
            foreignKeyName: "deco_chat_triggers_binding_id_fkey";
            columns: ["binding_id"];
            isOneToOne: false;
            referencedRelation: "deco_chat_integrations";
            referencedColumns: ["id"];
          },
          {
            foreignKeyName: "deco_chat_triggers_user_id_fkey";
            columns: ["user_id"];
            isOneToOne: false;
            referencedRelation: "profiles";
            referencedColumns: ["user_id"];
          },
        ];
      };
      deco_users: {
        Row: {
          avatar: string | null;
          created_at: string;
          experts_airtable_id: string;
          id: number;
          username: string;
        };
        Insert: {
          avatar?: string | null;
          created_at?: string;
          experts_airtable_id: string;
          id?: number;
          username: string;
        };
        Update: {
          avatar?: string | null;
          created_at?: string;
          experts_airtable_id?: string;
          id?: number;
          username?: string;
        };
        Relationships: [];
      };
      "decochat-admin": {
        Row: {
          code: string | null;
          connectionId: string | null;
          created_at: string;
          id: number;
          token: string | null;
        };
        Insert: {
          code?: string | null;
          connectionId?: string | null;
          created_at?: string;
          id?: number;
          token?: string | null;
        };
        Update: {
          code?: string | null;
          connectionId?: string | null;
          created_at?: string;
          id?: number;
          token?: string | null;
        };
        Relationships: [];
      };
      domain_validation_tokens: {
        Row: {
          created_at: string;
          domain: string | null;
          id: number;
          sitename: string | null;
          uuid: string | null;
        };
        Insert: {
          created_at?: string;
          domain?: string | null;
          id?: number;
          sitename?: string | null;
          uuid?: string | null;
        };
        Update: {
          created_at?: string;
          domain?: string | null;
          id?: number;
          sitename?: string | null;
          uuid?: string | null;
        };
        Relationships: [
          {
            foreignKeyName: "domain_validation_tokens_sitename_fkey";
            columns: ["sitename"];
            isOneToOne: false;
            referencedRelation: "sites";
            referencedColumns: ["name"];
          },
        ];
      };
      e2e_config: {
        Row: {
          config: Json;
          created_at: string;
          id: number;
          site_id: number;
        };
        Insert: {
          config: Json;
          created_at?: string;
          id?: number;
          site_id: number;
        };
        Update: {
          config?: Json;
          created_at?: string;
          id?: number;
          site_id?: number;
        };
        Relationships: [
          {
            foreignKeyName: "e2e_config_site_id_fkey";
            columns: ["site_id"];
            isOneToOne: false;
            referencedRelation: "sites";
            referencedColumns: ["id"];
          },
        ];
      };
      events: {
        Row: {
          _timestamp: string | null;
          api_key: string | null;
          columnno: number | null;
          delta: number | null;
          doc_encoding: string | null;
          doc_host: string | null;
          doc_path: string | null;
          doc_search: string | null;
          entries: string | null;
          error_1type: string | null;
          error_name: string | null;
          error_stack: string | null;
          error_type: string | null;
          event_type: string | null;
          eventn_ctx_event_id: string;
          flag_ab_test_page_1033: boolean | null;
          flag_ab_test_page_1128: boolean | null;
          flag_ab_test_page_1130: boolean | null;
          flag_ab_test_page_1140: boolean | null;
          flag_ab_test_page_1168: boolean | null;
          flag_ab_test_page_1170: boolean | null;
          flag_ab_test_page_1177: boolean | null;
          flag_ab_test_page_1293: boolean | null;
          flag_ab_test_page_1476: boolean | null;
          flag_ab_test_page_1487: boolean | null;
          flag_ab_test_page_1560: boolean | null;
          flag_ab_test_page_1600: boolean | null;
          flag_ab_test_page_1639: boolean | null;
          flag_ab_test_page_1659: boolean | null;
          flag_ab_test_page_1660: boolean | null;
          flag_ab_test_page_1677: boolean | null;
          flag_ab_test_page_1678: boolean | null;
          flag_ab_test_page_1679: boolean | null;
          flag_ab_test_page_1706: boolean | null;
          flag_ab_test_page_1763: boolean | null;
          flag_ab_test_page_1765: boolean | null;
          flag_ab_test_page_1769: boolean | null;
          flag_ab_test_page_1778: boolean | null;
          flag_ab_test_page_1797: boolean | null;
          flag_ab_test_page_1803: boolean | null;
          flag_ab_test_page_1806: boolean | null;
          flag_ab_test_page_1815: boolean | null;
          flag_ab_test_page_1848: boolean | null;
          flag_ab_test_page_1861: boolean | null;
          flag_ab_test_page_2026: boolean | null;
          flag_ab_test_page_2041: boolean | null;
          flag_ab_test_page_2050: boolean | null;
          flag_ab_test_page_2137: boolean | null;
          flag_ab_test_page_2144: boolean | null;
          flag_ab_test_page_2147: boolean | null;
          flag_ab_test_page_545: boolean | null;
          flag_ab_test_page_603: boolean | null;
          flag_ab_test_page_622: boolean | null;
          flag_ab_test_page_892: boolean | null;
          flag_ab_test_page_922: boolean | null;
          flag_ab_test_page_951: boolean | null;
          flag_ab_test_page_954: boolean | null;
          flag_ab_test_page_969: boolean | null;
          flag_ab_test_page_983: boolean | null;
          flag_ab_test_page_984: boolean | null;
          flag_ab_test_page_993: boolean | null;
          flag_ab_test_page_994: boolean | null;
          flag_ab_test_page_996: boolean | null;
          flag_ab_test_page_999: boolean | null;
          flag_show_globe: boolean | null;
          id: string | null;
          ids_ga: string | null;
          lineno: number | null;
          local_tz_offset: number | null;
          location_city: string | null;
          location_continent: string | null;
          location_country: string | null;
          location_country_name: string | null;
          location_latitude: number | null;
          location_longitude: number | null;
          location_region: string | null;
          location_zip: string | null;
          message: string | null;
          name: string | null;
          navigationtype: string | null;
          page_id: string | null;
          page_path: string | null;
          page_title: string | null;
          pageid: string | null;
          pagepath: string | null;
          parsed_ua_bot: boolean | null;
          parsed_ua_device_brand: string | null;
          parsed_ua_device_family: string | null;
          parsed_ua_device_model: string | null;
          parsed_ua_os_family: string | null;
          parsed_ua_os_version: string | null;
          parsed_ua_ua_family: string | null;
          parsed_ua_ua_version: string | null;
          publish_type: string | null;
          published_page_id: number | null;
          rating: string | null;
          referer: string | null;
          saved_page_id: number | null;
          screen_resolution: string | null;
          section_id: string | null;
          section_label: string | null;
          sectionid: string | null;
          sectionlabe: string | null;
          site_id: string | null;
          source_ip: string | null;
          src: string | null;
          url: string | null;
          usage_type: string | null;
          user_agent: string | null;
          user_anonymous_id: string | null;
          user_hashed_anonymous_id: string | null;
          user_language: string | null;
          utc_time: string | null;
          value: number | null;
          vp_size: string | null;
        };
        Insert: {
          _timestamp?: string | null;
          api_key?: string | null;
          columnno?: number | null;
          delta?: number | null;
          doc_encoding?: string | null;
          doc_host?: string | null;
          doc_path?: string | null;
          doc_search?: string | null;
          entries?: string | null;
          error_1type?: string | null;
          error_name?: string | null;
          error_stack?: string | null;
          error_type?: string | null;
          event_type?: string | null;
          eventn_ctx_event_id?: string;
          flag_ab_test_page_1033?: boolean | null;
          flag_ab_test_page_1128?: boolean | null;
          flag_ab_test_page_1130?: boolean | null;
          flag_ab_test_page_1140?: boolean | null;
          flag_ab_test_page_1168?: boolean | null;
          flag_ab_test_page_1170?: boolean | null;
          flag_ab_test_page_1177?: boolean | null;
          flag_ab_test_page_1293?: boolean | null;
          flag_ab_test_page_1476?: boolean | null;
          flag_ab_test_page_1487?: boolean | null;
          flag_ab_test_page_1560?: boolean | null;
          flag_ab_test_page_1600?: boolean | null;
          flag_ab_test_page_1639?: boolean | null;
          flag_ab_test_page_1659?: boolean | null;
          flag_ab_test_page_1660?: boolean | null;
          flag_ab_test_page_1677?: boolean | null;
          flag_ab_test_page_1678?: boolean | null;
          flag_ab_test_page_1679?: boolean | null;
          flag_ab_test_page_1706?: boolean | null;
          flag_ab_test_page_1763?: boolean | null;
          flag_ab_test_page_1765?: boolean | null;
          flag_ab_test_page_1769?: boolean | null;
          flag_ab_test_page_1778?: boolean | null;
          flag_ab_test_page_1797?: boolean | null;
          flag_ab_test_page_1803?: boolean | null;
          flag_ab_test_page_1806?: boolean | null;
          flag_ab_test_page_1815?: boolean | null;
          flag_ab_test_page_1848?: boolean | null;
          flag_ab_test_page_1861?: boolean | null;
          flag_ab_test_page_2026?: boolean | null;
          flag_ab_test_page_2041?: boolean | null;
          flag_ab_test_page_2050?: boolean | null;
          flag_ab_test_page_2137?: boolean | null;
          flag_ab_test_page_2144?: boolean | null;
          flag_ab_test_page_2147?: boolean | null;
          flag_ab_test_page_545?: boolean | null;
          flag_ab_test_page_603?: boolean | null;
          flag_ab_test_page_622?: boolean | null;
          flag_ab_test_page_892?: boolean | null;
          flag_ab_test_page_922?: boolean | null;
          flag_ab_test_page_951?: boolean | null;
          flag_ab_test_page_954?: boolean | null;
          flag_ab_test_page_969?: boolean | null;
          flag_ab_test_page_983?: boolean | null;
          flag_ab_test_page_984?: boolean | null;
          flag_ab_test_page_993?: boolean | null;
          flag_ab_test_page_994?: boolean | null;
          flag_ab_test_page_996?: boolean | null;
          flag_ab_test_page_999?: boolean | null;
          flag_show_globe?: boolean | null;
          id?: string | null;
          ids_ga?: string | null;
          lineno?: number | null;
          local_tz_offset?: number | null;
          location_city?: string | null;
          location_continent?: string | null;
          location_country?: string | null;
          location_country_name?: string | null;
          location_latitude?: number | null;
          location_longitude?: number | null;
          location_region?: string | null;
          location_zip?: string | null;
          message?: string | null;
          name?: string | null;
          navigationtype?: string | null;
          page_id?: string | null;
          page_path?: string | null;
          page_title?: string | null;
          pageid?: string | null;
          pagepath?: string | null;
          parsed_ua_bot?: boolean | null;
          parsed_ua_device_brand?: string | null;
          parsed_ua_device_family?: string | null;
          parsed_ua_device_model?: string | null;
          parsed_ua_os_family?: string | null;
          parsed_ua_os_version?: string | null;
          parsed_ua_ua_family?: string | null;
          parsed_ua_ua_version?: string | null;
          publish_type?: string | null;
          published_page_id?: number | null;
          rating?: string | null;
          referer?: string | null;
          saved_page_id?: number | null;
          screen_resolution?: string | null;
          section_id?: string | null;
          section_label?: string | null;
          sectionid?: string | null;
          sectionlabe?: string | null;
          site_id?: string | null;
          source_ip?: string | null;
          src?: string | null;
          url?: string | null;
          usage_type?: string | null;
          user_agent?: string | null;
          user_anonymous_id?: string | null;
          user_hashed_anonymous_id?: string | null;
          user_language?: string | null;
          utc_time?: string | null;
          value?: number | null;
          vp_size?: string | null;
        };
        Update: {
          _timestamp?: string | null;
          api_key?: string | null;
          columnno?: number | null;
          delta?: number | null;
          doc_encoding?: string | null;
          doc_host?: string | null;
          doc_path?: string | null;
          doc_search?: string | null;
          entries?: string | null;
          error_1type?: string | null;
          error_name?: string | null;
          error_stack?: string | null;
          error_type?: string | null;
          event_type?: string | null;
          eventn_ctx_event_id?: string;
          flag_ab_test_page_1033?: boolean | null;
          flag_ab_test_page_1128?: boolean | null;
          flag_ab_test_page_1130?: boolean | null;
          flag_ab_test_page_1140?: boolean | null;
          flag_ab_test_page_1168?: boolean | null;
          flag_ab_test_page_1170?: boolean | null;
          flag_ab_test_page_1177?: boolean | null;
          flag_ab_test_page_1293?: boolean | null;
          flag_ab_test_page_1476?: boolean | null;
          flag_ab_test_page_1487?: boolean | null;
          flag_ab_test_page_1560?: boolean | null;
          flag_ab_test_page_1600?: boolean | null;
          flag_ab_test_page_1639?: boolean | null;
          flag_ab_test_page_1659?: boolean | null;
          flag_ab_test_page_1660?: boolean | null;
          flag_ab_test_page_1677?: boolean | null;
          flag_ab_test_page_1678?: boolean | null;
          flag_ab_test_page_1679?: boolean | null;
          flag_ab_test_page_1706?: boolean | null;
          flag_ab_test_page_1763?: boolean | null;
          flag_ab_test_page_1765?: boolean | null;
          flag_ab_test_page_1769?: boolean | null;
          flag_ab_test_page_1778?: boolean | null;
          flag_ab_test_page_1797?: boolean | null;
          flag_ab_test_page_1803?: boolean | null;
          flag_ab_test_page_1806?: boolean | null;
          flag_ab_test_page_1815?: boolean | null;
          flag_ab_test_page_1848?: boolean | null;
          flag_ab_test_page_1861?: boolean | null;
          flag_ab_test_page_2026?: boolean | null;
          flag_ab_test_page_2041?: boolean | null;
          flag_ab_test_page_2050?: boolean | null;
          flag_ab_test_page_2137?: boolean | null;
          flag_ab_test_page_2144?: boolean | null;
          flag_ab_test_page_2147?: boolean | null;
          flag_ab_test_page_545?: boolean | null;
          flag_ab_test_page_603?: boolean | null;
          flag_ab_test_page_622?: boolean | null;
          flag_ab_test_page_892?: boolean | null;
          flag_ab_test_page_922?: boolean | null;
          flag_ab_test_page_951?: boolean | null;
          flag_ab_test_page_954?: boolean | null;
          flag_ab_test_page_969?: boolean | null;
          flag_ab_test_page_983?: boolean | null;
          flag_ab_test_page_984?: boolean | null;
          flag_ab_test_page_993?: boolean | null;
          flag_ab_test_page_994?: boolean | null;
          flag_ab_test_page_996?: boolean | null;
          flag_ab_test_page_999?: boolean | null;
          flag_show_globe?: boolean | null;
          id?: string | null;
          ids_ga?: string | null;
          lineno?: number | null;
          local_tz_offset?: number | null;
          location_city?: string | null;
          location_continent?: string | null;
          location_country?: string | null;
          location_country_name?: string | null;
          location_latitude?: number | null;
          location_longitude?: number | null;
          location_region?: string | null;
          location_zip?: string | null;
          message?: string | null;
          name?: string | null;
          navigationtype?: string | null;
          page_id?: string | null;
          page_path?: string | null;
          page_title?: string | null;
          pageid?: string | null;
          pagepath?: string | null;
          parsed_ua_bot?: boolean | null;
          parsed_ua_device_brand?: string | null;
          parsed_ua_device_family?: string | null;
          parsed_ua_device_model?: string | null;
          parsed_ua_os_family?: string | null;
          parsed_ua_os_version?: string | null;
          parsed_ua_ua_family?: string | null;
          parsed_ua_ua_version?: string | null;
          publish_type?: string | null;
          published_page_id?: number | null;
          rating?: string | null;
          referer?: string | null;
          saved_page_id?: number | null;
          screen_resolution?: string | null;
          section_id?: string | null;
          section_label?: string | null;
          sectionid?: string | null;
          sectionlabe?: string | null;
          site_id?: string | null;
          source_ip?: string | null;
          src?: string | null;
          url?: string | null;
          usage_type?: string | null;
          user_agent?: string | null;
          user_anonymous_id?: string | null;
          user_hashed_anonymous_id?: string | null;
          user_language?: string | null;
          utc_time?: string | null;
          value?: number | null;
          vp_size?: string | null;
        };
        Relationships: [];
      };
      experiments: {
        Row: {
          createdBy: string | null;
          custom_goals: string[] | null;
          description: string | null;
          endedAt: string | null;
          id: number;
          name: string | null;
          site: string | null;
          startedAt: string;
          status: string | null;
          variants: Json | null;
        };
        Insert: {
          createdBy?: string | null;
          custom_goals?: string[] | null;
          description?: string | null;
          endedAt?: string | null;
          id?: number;
          name?: string | null;
          site?: string | null;
          startedAt?: string;
          status?: string | null;
          variants?: Json | null;
        };
        Update: {
          createdBy?: string | null;
          custom_goals?: string[] | null;
          description?: string | null;
          endedAt?: string | null;
          id?: number;
          name?: string | null;
          site?: string | null;
          startedAt?: string;
          status?: string | null;
          variants?: Json | null;
        };
        Relationships: [];
      };
      expert_praises: {
        Row: {
          content: string | null;
          created_at: string;
          created_by: number | null;
          id: number;
          user_id: number | null;
        };
        Insert: {
          content?: string | null;
          created_at?: string;
          created_by?: number | null;
          id?: number;
          user_id?: number | null;
        };
        Update: {
          content?: string | null;
          created_at?: string;
          created_by?: number | null;
          id?: number;
          user_id?: number | null;
        };
        Relationships: [
          {
            foreignKeyName: "public_expert_praises_created_by_fkey";
            columns: ["created_by"];
            isOneToOne: false;
            referencedRelation: "deco_users";
            referencedColumns: ["id"];
          },
          {
            foreignKeyName: "public_expert_praises_user_id_fkey";
            columns: ["user_id"];
            isOneToOne: false;
            referencedRelation: "deco_users";
            referencedColumns: ["id"];
          },
        ];
      };
      flags: {
        Row: {
          created_at: string | null;
          data: Json | null;
          description: string | null;
          id: number;
          key: string | null;
          name: string | null;
          site: number | null;
          state: string;
          updated_at: string | null;
          updated_by: string | null;
        };
        Insert: {
          created_at?: string | null;
          data?: Json | null;
          description?: string | null;
          id?: number;
          key?: string | null;
          name?: string | null;
          site?: number | null;
          state?: string;
          updated_at?: string | null;
          updated_by?: string | null;
        };
        Update: {
          created_at?: string | null;
          data?: Json | null;
          description?: string | null;
          id?: number;
          key?: string | null;
          name?: string | null;
          site?: number | null;
          state?: string;
          updated_at?: string | null;
          updated_by?: string | null;
        };
        Relationships: [
          {
            foreignKeyName: "flags_site_fkey";
            columns: ["site"];
            isOneToOne: false;
            referencedRelation: "sites";
            referencedColumns: ["id"];
          },
          {
            foreignKeyName: "flags_updated_by_fkey";
            columns: ["updated_by"];
            isOneToOne: false;
            referencedRelation: "profiles";
            referencedColumns: ["user_id"];
          },
        ];
      };
      form_submission: {
        Row: {
          created_at: string | null;
          data: Json | null;
          id: number;
          site_id: number;
        };
        Insert: {
          created_at?: string | null;
          data?: Json | null;
          id?: number;
          site_id: number;
        };
        Update: {
          created_at?: string | null;
          data?: Json | null;
          id?: number;
          site_id?: number;
        };
        Relationships: [
          {
            foreignKeyName: "form_submission_site_id_fkey";
            columns: ["site_id"];
            isOneToOne: false;
            referencedRelation: "sites";
            referencedColumns: ["id"];
          },
        ];
      };
      invites: {
        Row: {
          created_at: string;
          id: string;
          invited_email: string;
          invited_roles: Json[] | null;
          inviter_id: string;
          team_id: number;
          team_name: string;
        };
        Insert: {
          created_at?: string;
          id?: string;
          invited_email: string;
          invited_roles?: Json[] | null;
          inviter_id: string;
          team_id: number;
          team_name: string;
        };
        Update: {
          created_at?: string;
          id?: string;
          invited_email?: string;
          invited_roles?: Json[] | null;
          inviter_id?: string;
          team_id?: number;
          team_name?: string;
        };
        Relationships: [
          {
            foreignKeyName: "invites_inviter_id_fkey";
            columns: ["inviter_id"];
            isOneToOne: false;
            referencedRelation: "profiles";
            referencedColumns: ["user_id"];
          },
          {
            foreignKeyName: "invites_team_id_fkey";
            columns: ["team_id"];
            isOneToOne: false;
            referencedRelation: "teams";
            referencedColumns: ["id"];
          },
        ];
      };
      invoices: {
        Row: {
          bank_slip_url: string | null;
          description: string | null;
          due_date: string | null;
          id: number;
          invoice_id: number | null;
          nf_url: string | null;
          reference_month: string | null;
          status: string | null;
          team: string | null;
          value: number | null;
        };
        Insert: {
          bank_slip_url?: string | null;
          description?: string | null;
          due_date?: string | null;
          id: number;
          invoice_id?: number | null;
          nf_url?: string | null;
          reference_month?: string | null;
          status?: string | null;
          team?: string | null;
          value?: number | null;
        };
        Update: {
          bank_slip_url?: string | null;
          description?: string | null;
          due_date?: string | null;
          id?: number;
          invoice_id?: number | null;
          nf_url?: string | null;
          reference_month?: string | null;
          status?: string | null;
          team?: string | null;
          value?: number | null;
        };
        Relationships: [];
      };
      latency: {
        Row: {
          created_at: string;
          id: number;
          p50: number | null;
          p95: number | null;
          p99: number | null;
          visits_12h: number | null;
          website: string | null;
        };
        Insert: {
          created_at?: string;
          id?: number;
          p50?: number | null;
          p95?: number | null;
          p99?: number | null;
          visits_12h?: number | null;
          website?: string | null;
        };
        Update: {
          created_at?: string;
          id?: number;
          p50?: number | null;
          p95?: number | null;
          p99?: number | null;
          visits_12h?: number | null;
          website?: string | null;
        };
        Relationships: [];
      };
      listen_test: {
        Row: {
          created_at: string;
          id: number;
          user_id: number | null;
        };
        Insert: {
          created_at?: string;
          id?: number;
          user_id?: number | null;
        };
        Update: {
          created_at?: string;
          id?: number;
          user_id?: number | null;
        };
        Relationships: [];
      };
      mcp_wallet_tokens: {
        Row: {
          created_at: string;
          mcp_id: string;
          token: string;
        };
        Insert: {
          created_at?: string;
          mcp_id: string;
          token: string;
        };
        Update: {
          created_at?: string;
          mcp_id?: string;
          token?: string;
        };
        Relationships: [
          {
            foreignKeyName: "mcp_wallet_tokens_mcp_id_fkey";
            columns: ["mcp_id"];
            isOneToOne: false;
            referencedRelation: "mcp_wallets";
            referencedColumns: ["id"];
          },
        ];
      };
      mcp_wallets: {
        Row: {
          created_at: string;
          id: string;
          name: string;
          owner_id: string;
        };
        Insert: {
          created_at?: string;
          id?: string;
          name: string;
          owner_id: string;
        };
        Update: {
          created_at?: string;
          id?: string;
          name?: string;
          owner_id?: string;
        };
        Relationships: [
          {
            foreignKeyName: "mcp_wallets_owner_id_fkey";
            columns: ["owner_id"];
            isOneToOne: false;
            referencedRelation: "profiles";
            referencedColumns: ["user_id"];
          },
        ];
      };
      member_roles: {
        Row: {
          created_at: string;
          id: number;
          member_id: number;
          role_id: number;
        };
        Insert: {
          created_at?: string;
          id?: number;
          member_id: number;
          role_id: number;
        };
        Update: {
          created_at?: string;
          id?: number;
          member_id?: number;
          role_id?: number;
        };
        Relationships: [
          {
            foreignKeyName: "member_roles_member_id_fkey";
            columns: ["member_id"];
            isOneToOne: false;
            referencedRelation: "members";
            referencedColumns: ["id"];
          },
          {
            foreignKeyName: "member_roles_role_id_fkey";
            columns: ["role_id"];
            isOneToOne: false;
            referencedRelation: "roles";
            referencedColumns: ["id"];
          },
        ];
      };
      members: {
        Row: {
          activity: Json[] | null;
          admin: boolean | null;
          created_at: string | null;
          deleted_at: string | null;
          id: number;
          stripe_customer_id: string | null;
          team_id: number | null;
          user_id: string | null;
        };
        Insert: {
          activity?: Json[] | null;
          admin?: boolean | null;
          created_at?: string | null;
          deleted_at?: string | null;
          id?: number;
          stripe_customer_id?: string | null;
          team_id?: number | null;
          user_id?: string | null;
        };
        Update: {
          activity?: Json[] | null;
          admin?: boolean | null;
          created_at?: string | null;
          deleted_at?: string | null;
          id?: number;
          stripe_customer_id?: string | null;
          team_id?: number | null;
          user_id?: string | null;
        };
        Relationships: [
          {
            foreignKeyName: "members_team_id_fkey";
            columns: ["team_id"];
            isOneToOne: false;
            referencedRelation: "teams";
            referencedColumns: ["id"];
          },
          {
            foreignKeyName: "members_user_id_fkey";
            columns: ["user_id"];
            isOneToOne: false;
            referencedRelation: "profiles";
            referencedColumns: ["user_id"];
          },
        ];
      };
      models: {
        Row: {
<<<<<<< HEAD
          id: string;
          workspace: string;
          name: string;
          model: string;
          api_key_hash: string | null;
          is_enabled: boolean;
          by_deco: boolean;
          created_at: string;
          updated_at: string;
        };
        Insert: {
          id?: string;
          workspace: string;
          name: string;
          model: string;
          api_key_hash?: string | null;
          is_enabled?: boolean;
          by_deco?: boolean;
          created_at?: string;
          updated_at?: string;
        };
        Update: {
          id?: string;
          workspace?: string;
          name?: string;
          model?: string;
          api_key_hash?: string | null;
          is_enabled?: boolean;
          by_deco?: boolean;
          created_at?: string;
          updated_at?: string;
        };
=======
          api_key_hash: string | null;
          created_at: string;
          id: string;
          is_enabled: boolean;
          label: string;
          model: string;
          updated_at: string;
          workspace: string;
        };
        Insert: {
          api_key_hash?: string | null;
          created_at?: string;
          id?: string;
          is_enabled?: boolean;
          label: string;
          model: string;
          updated_at?: string;
          workspace: string;
        };
        Update: {
          api_key_hash?: string | null;
          created_at?: string;
          id?: string;
          is_enabled?: boolean;
          label?: string;
          model?: string;
          updated_at?: string;
          workspace?: string;
        };
        Relationships: [];
>>>>>>> 58fcd95d
      };
      pages: {
        Row: {
          created_at: string | null;
          data: Json | null;
          example_path: string | null;
          id: number;
          name: string | null;
          path: string | null;
          public: boolean | null;
          site: number | null;
          state: string;
          thumb_url: string | null;
          updated_at: string;
          updated_by: string | null;
        };
        Insert: {
          created_at?: string | null;
          data?: Json | null;
          example_path?: string | null;
          id?: number;
          name?: string | null;
          path?: string | null;
          public?: boolean | null;
          site?: number | null;
          state?: string;
          thumb_url?: string | null;
          updated_at?: string;
          updated_by?: string | null;
        };
        Update: {
          created_at?: string | null;
          data?: Json | null;
          example_path?: string | null;
          id?: number;
          name?: string | null;
          path?: string | null;
          public?: boolean | null;
          site?: number | null;
          state?: string;
          thumb_url?: string | null;
          updated_at?: string;
          updated_by?: string | null;
        };
        Relationships: [
          {
            foreignKeyName: "pages_site_fkey";
            columns: ["site"];
            isOneToOne: false;
            referencedRelation: "sites";
            referencedColumns: ["id"];
          },
          {
            foreignKeyName: "pages_updated_by_fkey";
            columns: ["updated_by"];
            isOneToOne: false;
            referencedRelation: "profiles";
            referencedColumns: ["user_id"];
          },
        ];
      };
      pagespeeds: {
        Row: {
          pagespeed: Json | null;
          site: string;
          timestamp: string;
        };
        Insert: {
          pagespeed?: Json | null;
          site: string;
          timestamp: string;
        };
        Update: {
          pagespeed?: Json | null;
          site?: string;
          timestamp?: string;
        };
        Relationships: [
          {
            foreignKeyName: "public_pagespeeds_site_fkey";
            columns: ["site"];
            isOneToOne: false;
            referencedRelation: "sites";
            referencedColumns: ["name"];
          },
        ];
      };
      permissions: {
        Row: {
          action: string;
          created_at: string;
          id: number;
          role_id: number;
          type: string;
        };
        Insert: {
          action: string;
          created_at?: string;
          id?: number;
          role_id: number;
          type: string;
        };
        Update: {
          action?: string;
          created_at?: string;
          id?: number;
          role_id?: number;
          type?: string;
        };
        Relationships: [
          {
            foreignKeyName: "permissions_role_id_fkey";
            columns: ["role_id"];
            isOneToOne: false;
            referencedRelation: "roles";
            referencedColumns: ["id"];
          },
        ];
      };
      plans: {
        Row: {
          currency: string | null;
          discount: number | null;
          fixed_price: number | null;
          gmv_threshold: number | null;
          id: number;
          included_bw: number | null;
          included_bw_per_10k_pageviews: number | null;
          included_pageviews: number | null;
          included_requests_per_10k_pageviews: number | null;
          name: string | null;
          performance_bonus: number | null;
          plan_id: string | null;
          price_extra_1gb_bw_after_included_per_10k_pageviews: number | null;
          price_extra_1k_requests_after_included_per_10k_pageviews:
            | number
            | null;
          price_per_10k: number | null;
          price_per_additional_1gb_bw: number | null;
          price_review: number | null;
          takerate_gmv: number | null;
        };
        Insert: {
          currency?: string | null;
          discount?: number | null;
          fixed_price?: number | null;
          gmv_threshold?: number | null;
          id: number;
          included_bw?: number | null;
          included_bw_per_10k_pageviews?: number | null;
          included_pageviews?: number | null;
          included_requests_per_10k_pageviews?: number | null;
          name?: string | null;
          performance_bonus?: number | null;
          plan_id?: string | null;
          price_extra_1gb_bw_after_included_per_10k_pageviews?: number | null;
          price_extra_1k_requests_after_included_per_10k_pageviews?:
            | number
            | null;
          price_per_10k?: number | null;
          price_per_additional_1gb_bw?: number | null;
          price_review?: number | null;
          takerate_gmv?: number | null;
        };
        Update: {
          currency?: string | null;
          discount?: number | null;
          fixed_price?: number | null;
          gmv_threshold?: number | null;
          id?: number;
          included_bw?: number | null;
          included_bw_per_10k_pageviews?: number | null;
          included_pageviews?: number | null;
          included_requests_per_10k_pageviews?: number | null;
          name?: string | null;
          performance_bonus?: number | null;
          plan_id?: string | null;
          price_extra_1gb_bw_after_included_per_10k_pageviews?: number | null;
          price_extra_1k_requests_after_included_per_10k_pageviews?:
            | number
            | null;
          price_per_10k?: number | null;
          price_per_additional_1gb_bw?: number | null;
          price_review?: number | null;
          takerate_gmv?: number | null;
        };
        Relationships: [];
      };
      policies: {
        Row: {
          created_at: string;
          description: string | null;
          id: number;
          name: string;
          statements: Json[];
          team_id: number | null;
        };
        Insert: {
          created_at?: string;
          description?: string | null;
          id?: number;
          name: string;
          statements: Json[];
          team_id?: number | null;
        };
        Update: {
          created_at?: string;
          description?: string | null;
          id?: number;
          name?: string;
          statements?: Json[];
          team_id?: number | null;
        };
        Relationships: [
          {
            foreignKeyName: "policies_team_id_fkey";
            columns: ["team_id"];
            isOneToOne: false;
            referencedRelation: "teams";
            referencedColumns: ["id"];
          },
        ];
      };
      profiles: {
        Row: {
          created_at: string | null;
          deco_user_id: number | null;
          email: string;
          id: number;
          is_new_user: boolean | null;
          name: string | null;
          phone: string | null;
          phone_verified_at: string | null;
          user_id: string;
        };
        Insert: {
          created_at?: string | null;
          deco_user_id?: number | null;
          email: string;
          id?: number;
          is_new_user?: boolean | null;
          name?: string | null;
          phone?: string | null;
          phone_verified_at?: string | null;
          user_id: string;
        };
        Update: {
          created_at?: string | null;
          deco_user_id?: number | null;
          email?: string;
          id?: number;
          is_new_user?: boolean | null;
          name?: string | null;
          phone?: string | null;
          phone_verified_at?: string | null;
          user_id?: string;
        };
        Relationships: [
          {
            foreignKeyName: "profiles_user_id_fkey";
            columns: ["user_id"];
            isOneToOne: true;
            referencedRelation: "users_meta_data_view";
            referencedColumns: ["id"];
          },
          {
            foreignKeyName: "public_profiles_deco_user_id_fkey";
            columns: ["deco_user_id"];
            isOneToOne: false;
            referencedRelation: "deco_users";
            referencedColumns: ["id"];
          },
        ];
      };
      projects: {
        Row: {
          created_at: string | null;
          created_from: number | null;
          id: number;
          metadata: Json | null;
          name: string;
          public: boolean | null;
          team: number | null;
        };
        Insert: {
          created_at?: string | null;
          created_from?: number | null;
          id?: number;
          metadata?: Json | null;
          name: string;
          public?: boolean | null;
          team?: number | null;
        };
        Update: {
          created_at?: string | null;
          created_from?: number | null;
          id?: number;
          metadata?: Json | null;
          name?: string;
          public?: boolean | null;
          team?: number | null;
        };
        Relationships: [
          {
            foreignKeyName: "projects_created_from_fkey";
            columns: ["created_from"];
            isOneToOne: false;
            referencedRelation: "sites";
            referencedColumns: ["id"];
          },
          {
            foreignKeyName: "projects_team_fkey";
            columns: ["team"];
            isOneToOne: false;
            referencedRelation: "teams";
            referencedColumns: ["id"];
          },
        ];
      };
      role_policies: {
        Row: {
          created_at: string;
          id: number;
          policy_id: number;
          role_id: number;
        };
        Insert: {
          created_at?: string;
          id?: number;
          policy_id: number;
          role_id: number;
        };
        Update: {
          created_at?: string;
          id?: number;
          policy_id?: number;
          role_id?: number;
        };
        Relationships: [
          {
            foreignKeyName: "RolePolicies_policy_id_fkey";
            columns: ["policy_id"];
            isOneToOne: false;
            referencedRelation: "policies";
            referencedColumns: ["id"];
          },
          {
            foreignKeyName: "RolePolicies_role_id_fkey";
            columns: ["role_id"];
            isOneToOne: false;
            referencedRelation: "roles";
            referencedColumns: ["id"];
          },
        ];
      };
      roles: {
        Row: {
          created_at: string;
          description: string | null;
          id: number;
          name: string;
          team_id: number | null;
        };
        Insert: {
          created_at?: string;
          description?: string | null;
          id?: number;
          name: string;
          team_id?: number | null;
        };
        Update: {
          created_at?: string;
          description?: string | null;
          id?: number;
          name?: string;
          team_id?: number | null;
        };
        Relationships: [
          {
            foreignKeyName: "roles_team_id_fkey";
            columns: ["team_id"];
            isOneToOne: false;
            referencedRelation: "teams";
            referencedColumns: ["id"];
          },
        ];
      };
      scrap: {
        Row: {
          banners: string | null;
          categories: string | null;
          colors: string | null;
          created_at: string | null;
          domain: string;
          favicon: string | null;
          logos: string | null;
          seo: string | null;
          themeColor: string | null;
          title: string | null;
          vtexconfig: string | null;
        };
        Insert: {
          banners?: string | null;
          categories?: string | null;
          colors?: string | null;
          created_at?: string | null;
          domain: string;
          favicon?: string | null;
          logos?: string | null;
          seo?: string | null;
          themeColor?: string | null;
          title?: string | null;
          vtexconfig?: string | null;
        };
        Update: {
          banners?: string | null;
          categories?: string | null;
          colors?: string | null;
          created_at?: string | null;
          domain?: string;
          favicon?: string | null;
          logos?: string | null;
          seo?: string | null;
          themeColor?: string | null;
          title?: string | null;
          vtexconfig?: string | null;
        };
        Relationships: [];
      };
      site_metrics: {
        Row: {
          bounce_rate: number | null;
          cpu_seconds: number | null;
          date: string;
          kv_read_count: number | null;
          kv_read_units: number | null;
          kv_write_count: number | null;
          kv_write_units: number | null;
          max_rss_memory_bytes: number | null;
          network_egress_bytes: number | null;
          network_ingress_bytes: number | null;
          pageviews: number | null;
          request_count: number | null;
          site: string;
          team: number | null;
          uptime_seconds: number | null;
          visit_duration: number | null;
          visitors: number | null;
        };
        Insert: {
          bounce_rate?: number | null;
          cpu_seconds?: number | null;
          date: string;
          kv_read_count?: number | null;
          kv_read_units?: number | null;
          kv_write_count?: number | null;
          kv_write_units?: number | null;
          max_rss_memory_bytes?: number | null;
          network_egress_bytes?: number | null;
          network_ingress_bytes?: number | null;
          pageviews?: number | null;
          request_count?: number | null;
          site: string;
          team?: number | null;
          uptime_seconds?: number | null;
          visit_duration?: number | null;
          visitors?: number | null;
        };
        Update: {
          bounce_rate?: number | null;
          cpu_seconds?: number | null;
          date?: string;
          kv_read_count?: number | null;
          kv_read_units?: number | null;
          kv_write_count?: number | null;
          kv_write_units?: number | null;
          max_rss_memory_bytes?: number | null;
          network_egress_bytes?: number | null;
          network_ingress_bytes?: number | null;
          pageviews?: number | null;
          request_count?: number | null;
          site?: string;
          team?: number | null;
          uptime_seconds?: number | null;
          visit_duration?: number | null;
          visitors?: number | null;
        };
        Relationships: [
          {
            foreignKeyName: "site_metrics_team_fkey";
            columns: ["team"];
            isOneToOne: false;
            referencedRelation: "teams";
            referencedColumns: ["id"];
          },
        ];
      };
      sites: {
        Row: {
          capture_logs: boolean;
          created_at: string | null;
          created_from: number | null;
          deno_project_id: string | null;
          deployments: Json | null;
          domains: Json;
          favicon_cache: string | null;
          full_name: string | null;
          github_repo_url: string | null;
          id: number;
          is_template: boolean;
          metadata: Json | null;
          name: string;
          pagespeed: Json | null;
          public: boolean | null;
          site_creation_error: Json | null;
          team: number | null;
          test_e2e: boolean;
          thumb_url: string | null;
        };
        Insert: {
          capture_logs?: boolean;
          created_at?: string | null;
          created_from?: number | null;
          deno_project_id?: string | null;
          deployments?: Json | null;
          domains?: Json;
          favicon_cache?: string | null;
          full_name?: string | null;
          github_repo_url?: string | null;
          id?: number;
          is_template?: boolean;
          metadata?: Json | null;
          name: string;
          pagespeed?: Json | null;
          public?: boolean | null;
          site_creation_error?: Json | null;
          team?: number | null;
          test_e2e?: boolean;
          thumb_url?: string | null;
        };
        Update: {
          capture_logs?: boolean;
          created_at?: string | null;
          created_from?: number | null;
          deno_project_id?: string | null;
          deployments?: Json | null;
          domains?: Json;
          favicon_cache?: string | null;
          full_name?: string | null;
          github_repo_url?: string | null;
          id?: number;
          is_template?: boolean;
          metadata?: Json | null;
          name?: string;
          pagespeed?: Json | null;
          public?: boolean | null;
          site_creation_error?: Json | null;
          team?: number | null;
          test_e2e?: boolean;
          thumb_url?: string | null;
        };
        Relationships: [
          {
            foreignKeyName: "sites_created_from_fkey";
            columns: ["created_from"];
            isOneToOne: false;
            referencedRelation: "sites";
            referencedColumns: ["id"];
          },
          {
            foreignKeyName: "sites_team_fkey";
            columns: ["team"];
            isOneToOne: false;
            referencedRelation: "teams";
            referencedColumns: ["id"];
          },
        ];
      };
      students: {
        Row: {
          referral_id: string | null;
          referrals_count: number;
          referred_by: string | null;
          student_id: number;
          university_id: number;
        };
        Insert: {
          referral_id?: string | null;
          referrals_count?: number;
          referred_by?: string | null;
          student_id: number;
          university_id: number;
        };
        Update: {
          referral_id?: string | null;
          referrals_count?: number;
          referred_by?: string | null;
          student_id?: number;
          university_id?: number;
        };
        Relationships: [
          {
            foreignKeyName: "students_student_id_fkey";
            columns: ["student_id"];
            isOneToOne: true;
            referencedRelation: "profiles";
            referencedColumns: ["id"];
          },
          {
            foreignKeyName: "students_university_id_fkey";
            columns: ["university_id"];
            isOneToOne: false;
            referencedRelation: "universities";
            referencedColumns: ["id"];
          },
        ];
      };
      subscriptions: {
        Row: {
          customer_details: Json | null;
          go_live_date: string | null;
          id: string;
          plan: number | null;
          signed_date: string | null;
          status: string | null;
          tax_id: string | null;
          team: number | null;
        };
        Insert: {
          customer_details?: Json | null;
          go_live_date?: string | null;
          id?: string;
          plan?: number | null;
          signed_date?: string | null;
          status?: string | null;
          tax_id?: string | null;
          team?: number | null;
        };
        Update: {
          customer_details?: Json | null;
          go_live_date?: string | null;
          id?: string;
          plan?: number | null;
          signed_date?: string | null;
          status?: string | null;
          tax_id?: string | null;
          team?: number | null;
        };
        Relationships: [];
      };
      tag: {
        Row: {
          color: string;
          created_at: string;
          id: number;
          label: string;
        };
        Insert: {
          color: string;
          created_at?: string;
          id?: number;
          label: string;
        };
        Update: {
          color?: string;
          created_at?: string;
          id?: number;
          label?: string;
        };
        Relationships: [];
      };
      tasks: {
        Row: {
          created_at: string;
          data: Json | null;
          expires_at: string | null;
          last_failure: string | null;
          name: string;
          queue: string | null;
          result: Json | null;
          retries: number | null;
          site: string;
          state: string | null;
          updated_at: string | null;
        };
        Insert: {
          created_at?: string;
          data?: Json | null;
          expires_at?: string | null;
          last_failure?: string | null;
          name: string;
          queue?: string | null;
          result?: Json | null;
          retries?: number | null;
          site: string;
          state?: string | null;
          updated_at?: string | null;
        };
        Update: {
          created_at?: string;
          data?: Json | null;
          expires_at?: string | null;
          last_failure?: string | null;
          name?: string;
          queue?: string | null;
          result?: Json | null;
          retries?: number | null;
          site?: string;
          state?: string | null;
          updated_at?: string | null;
        };
        Relationships: [
          {
            foreignKeyName: "tasks_site_fkey";
            columns: ["site"];
            isOneToOne: false;
            referencedRelation: "sites";
            referencedColumns: ["name"];
          },
        ];
      };
      team_access_suspension: {
        Row: {
          created_at: string;
          id: number;
          is_active: boolean;
          suspended_at: string;
          suspended_reason: string;
          team_id: number;
        };
        Insert: {
          created_at?: string;
          id?: number;
          is_active?: boolean;
          suspended_at: string;
          suspended_reason: string;
          team_id: number;
        };
        Update: {
          created_at?: string;
          id?: number;
          is_active?: boolean;
          suspended_at?: string;
          suspended_reason?: string;
          team_id?: number;
        };
        Relationships: [
          {
            foreignKeyName: "team_blocks_team_id_fkey";
            columns: ["team_id"];
            isOneToOne: false;
            referencedRelation: "teams";
            referencedColumns: ["id"];
          },
        ];
      };
      team_overdue_warning: {
        Row: {
          acknowledged_at: string | null;
          created_at: string;
          expected_access_suspension: string;
          id: number;
          is_active: boolean;
          overdue_invoices: number[];
          team_id: number;
          warned_at: string;
        };
        Insert: {
          acknowledged_at?: string | null;
          created_at?: string;
          expected_access_suspension: string;
          id?: number;
          is_active?: boolean;
          overdue_invoices: number[];
          team_id: number;
          warned_at: string;
        };
        Update: {
          acknowledged_at?: string | null;
          created_at?: string;
          expected_access_suspension?: string;
          id?: number;
          is_active?: boolean;
          overdue_invoices?: number[];
          team_id?: number;
          warned_at?: string;
        };
        Relationships: [
          {
            foreignKeyName: "team_overdue_warning_team_id_fkey";
            columns: ["team_id"];
            isOneToOne: false;
            referencedRelation: "teams";
            referencedColumns: ["id"];
          },
        ];
      };
      teams: {
        Row: {
          created_at: string | null;
          id: number;
          name: string;
          plan: string | null;
          slug: string | null;
          stripe_subscription_id: string | null;
        };
        Insert: {
          created_at?: string | null;
          id?: number;
          name: string;
          plan?: string | null;
          slug?: string | null;
          stripe_subscription_id?: string | null;
        };
        Update: {
          created_at?: string | null;
          id?: number;
          name?: string;
          plan?: string | null;
          slug?: string | null;
          stripe_subscription_id?: string | null;
        };
        Relationships: [];
      };
      temp_webdraw_community_apps: {
        Row: {
          allow_fork: boolean | null;
          content: string;
          created_at: string;
          icon_url: string | null;
          id: number;
          link: string;
          medias: Json[] | null;
          milestones: Json | null;
          short_description: string | null;
          slug: string;
          title: string;
          uid: string | null;
          updated_at: string;
          user_id: string;
          views: number;
          visibility: string;
        };
        Insert: {
          allow_fork?: boolean | null;
          content: string;
          created_at?: string;
          icon_url?: string | null;
          id?: number;
          link: string;
          medias?: Json[] | null;
          milestones?: Json | null;
          short_description?: string | null;
          slug: string;
          title: string;
          uid?: string | null;
          updated_at: string;
          user_id: string;
          views: number;
          visibility?: string;
        };
        Update: {
          allow_fork?: boolean | null;
          content?: string;
          created_at?: string;
          icon_url?: string | null;
          id?: number;
          link?: string;
          medias?: Json[] | null;
          milestones?: Json | null;
          short_description?: string | null;
          slug?: string;
          title?: string;
          uid?: string | null;
          updated_at?: string;
          user_id?: string;
          views?: number;
          visibility?: string;
        };
        Relationships: [
          {
            foreignKeyName: "temp_webdraw_community_apps_user_id_fkey";
            columns: ["user_id"];
            isOneToOne: false;
            referencedRelation: "profiles";
            referencedColumns: ["user_id"];
          },
          {
            foreignKeyName: "temp_webdraw_community_apps_user_id_fkey1";
            columns: ["user_id"];
            isOneToOne: false;
            referencedRelation: "webdraw_user_metadata";
            referencedColumns: ["user_id"];
          },
        ];
      };
      temp_wpp_agents: {
        Row: {
          agent_id: string;
          created_at: string;
          id: number;
          user_id: string;
        };
        Insert: {
          agent_id: string;
          created_at?: string;
          id?: number;
          user_id: string;
        };
        Update: {
          agent_id?: string;
          created_at?: string;
          id?: number;
          user_id?: string;
        };
        Relationships: [
          {
            foreignKeyName: "temp_wpp_agents_agent_id_fkey";
            columns: ["agent_id"];
            isOneToOne: false;
            referencedRelation: "deco_chat_agents";
            referencedColumns: ["id"];
          },
          {
            foreignKeyName: "temp_wpp_agents_user_id_fkey";
            columns: ["user_id"];
            isOneToOne: true;
            referencedRelation: "users_meta_data_view";
            referencedColumns: ["id"];
          },
        ];
      };
      tokens: {
        Row: {
          created_at: string;
          credits: Json | null;
          token: string;
        };
        Insert: {
          created_at?: string;
          credits?: Json | null;
          token?: string;
        };
        Update: {
          created_at?: string;
          credits?: Json | null;
          token?: string;
        };
        Relationships: [];
      };
      universities: {
        Row: {
          acronym: string | null;
          created_at: string;
          domains: string[] | null;
          id: number;
          name: string | null;
          quantity: number | null;
          quantity_updated_at: string | null;
        };
        Insert: {
          acronym?: string | null;
          created_at?: string;
          domains?: string[] | null;
          id?: number;
          name?: string | null;
          quantity?: number | null;
          quantity_updated_at?: string | null;
        };
        Update: {
          acronym?: string | null;
          created_at?: string;
          domains?: string[] | null;
          id?: number;
          name?: string | null;
          quantity?: number | null;
          quantity_updated_at?: string | null;
        };
        Relationships: [];
      };
      url_metadata_cache: {
        Row: {
          created_at: string;
          creator_token: string | null;
          data: Json | null;
          id: number;
          url: string | null;
        };
        Insert: {
          created_at?: string;
          creator_token?: string | null;
          data?: Json | null;
          id?: number;
          url?: string | null;
        };
        Update: {
          created_at?: string;
          creator_token?: string | null;
          data?: Json | null;
          id?: number;
          url?: string | null;
        };
        Relationships: [
          {
            foreignKeyName: "url_metadata_cache_creator_token_fkey";
            columns: ["creator_token"];
            isOneToOne: false;
            referencedRelation: "tokens";
            referencedColumns: ["token"];
          },
        ];
      };
      user_activity: {
        Row: {
          created_at: string;
          id: number;
          key: string | null;
          resource: string;
          user_id: string;
          value: string | null;
        };
        Insert: {
          created_at?: string;
          id?: number;
          key?: string | null;
          resource: string;
          user_id: string;
          value?: string | null;
        };
        Update: {
          created_at?: string;
          id?: number;
          key?: string | null;
          resource?: string;
          user_id?: string;
          value?: string | null;
        };
        Relationships: [
          {
            foreignKeyName: "user_opened_user_id_fkey";
            columns: ["user_id"];
            isOneToOne: false;
            referencedRelation: "profiles";
            referencedColumns: ["user_id"];
          },
        ];
      };
      vendors: {
        Row: {
          alias: string;
          created_at: string;
          id: number;
          team_id: number;
          url: string;
        };
        Insert: {
          alias: string;
          created_at?: string;
          id?: number;
          team_id: number;
          url: string;
        };
        Update: {
          alias?: string;
          created_at?: string;
          id?: number;
          team_id?: number;
          url?: string;
        };
        Relationships: [
          {
            foreignKeyName: "vendors_team_id_fkey";
            columns: ["team_id"];
            isOneToOne: false;
            referencedRelation: "teams";
            referencedColumns: ["id"];
          },
        ];
      };
      wd_credits: {
        Row: {
          created_at: string | null;
          credits: number | null;
          id: number;
          user_id: string | null;
        };
        Insert: {
          created_at?: string | null;
          credits?: number | null;
          id?: never;
          user_id?: string | null;
        };
        Update: {
          created_at?: string | null;
          credits?: number | null;
          id?: never;
          user_id?: string | null;
        };
        Relationships: [];
      };
      webdraw_anon_gen: {
        Row: {
          created_at: string;
          id: number;
          user_id: string;
        };
        Insert: {
          created_at?: string;
          id?: number;
          user_id: string;
        };
        Update: {
          created_at?: string;
          id?: number;
          user_id?: string;
        };
        Relationships: [];
      };
      webdraw_api_keys: {
        Row: {
          api_key: string;
          created_at: string;
          description: string | null;
          user_id: string;
        };
        Insert: {
          api_key: string;
          created_at?: string;
          description?: string | null;
          user_id: string;
        };
        Update: {
          api_key?: string;
          created_at?: string;
          description?: string | null;
          user_id?: string;
        };
        Relationships: [
          {
            foreignKeyName: "webdraw_fs_api_keys_user_id_fkey";
            columns: ["user_id"];
            isOneToOne: false;
            referencedRelation: "profiles";
            referencedColumns: ["user_id"];
          },
        ];
      };
      webdraw_app_categories: {
        Row: {
          app_id: number;
          category_id: number;
          created_at: string;
          id: number;
        };
        Insert: {
          app_id: number;
          category_id: number;
          created_at?: string;
          id?: number;
        };
        Update: {
          app_id?: number;
          category_id?: number;
          created_at?: string;
          id?: number;
        };
        Relationships: [
          {
            foreignKeyName: "webdraw_app_categories_app_id_fkey";
            columns: ["app_id"];
            isOneToOne: false;
            referencedRelation: "webdraw_community_apps";
            referencedColumns: ["id"];
          },
          {
            foreignKeyName: "webdraw_app_categories_category_id_fkey";
            columns: ["category_id"];
            isOneToOne: false;
            referencedRelation: "webdraw_community_categories";
            referencedColumns: ["id"];
          },
        ];
      };
      webdraw_app_comments: {
        Row: {
          app_id: number;
          content: string;
          created_at: string;
          id: number;
          is_deleted: boolean | null;
          parent_id: number | null;
          updated_at: string;
          user_id: string;
        };
        Insert: {
          app_id: number;
          content: string;
          created_at?: string;
          id?: number;
          is_deleted?: boolean | null;
          parent_id?: number | null;
          updated_at: string;
          user_id: string;
        };
        Update: {
          app_id?: number;
          content?: string;
          created_at?: string;
          id?: number;
          is_deleted?: boolean | null;
          parent_id?: number | null;
          updated_at?: string;
          user_id?: string;
        };
        Relationships: [
          {
            foreignKeyName: "webdraw_app_comments_app_id_fkey";
            columns: ["app_id"];
            isOneToOne: false;
            referencedRelation: "webdraw_community_apps";
            referencedColumns: ["id"];
          },
          {
            foreignKeyName: "webdraw_app_comments_parent_id_fkey";
            columns: ["parent_id"];
            isOneToOne: false;
            referencedRelation: "webdraw_app_comments";
            referencedColumns: ["id"];
          },
          {
            foreignKeyName: "webdraw_app_comments_user_id_fkey";
            columns: ["user_id"];
            isOneToOne: false;
            referencedRelation: "profiles";
            referencedColumns: ["user_id"];
          },
          {
            foreignKeyName: "webdraw_app_comments_user_id_fkey1";
            columns: ["user_id"];
            isOneToOne: false;
            referencedRelation: "webdraw_user_metadata";
            referencedColumns: ["user_id"];
          },
        ];
      };
      webdraw_app_reactions: {
        Row: {
          app_id: number;
          comment_id: number | null;
          created_at: string;
          id: number;
          reaction: string;
          user_id: string;
        };
        Insert: {
          app_id: number;
          comment_id?: number | null;
          created_at?: string;
          id?: number;
          reaction: string;
          user_id: string;
        };
        Update: {
          app_id?: number;
          comment_id?: number | null;
          created_at?: string;
          id?: number;
          reaction?: string;
          user_id?: string;
        };
        Relationships: [
          {
            foreignKeyName: "webdraw_app_reactions_app_id_fkey";
            columns: ["app_id"];
            isOneToOne: false;
            referencedRelation: "webdraw_community_apps";
            referencedColumns: ["id"];
          },
          {
            foreignKeyName: "webdraw_app_reactions_comment_id_fkey";
            columns: ["comment_id"];
            isOneToOne: false;
            referencedRelation: "webdraw_app_comments";
            referencedColumns: ["id"];
          },
          {
            foreignKeyName: "webdraw_app_reactions_user_id_fkey";
            columns: ["user_id"];
            isOneToOne: false;
            referencedRelation: "profiles";
            referencedColumns: ["user_id"];
          },
        ];
      };
      webdraw_badge: {
        Row: {
          description: string;
          id: number;
          image: string;
          title: string;
        };
        Insert: {
          description: string;
          id?: number;
          image: string;
          title: string;
        };
        Update: {
          description?: string;
          id?: number;
          image?: string;
          title?: string;
        };
        Relationships: [];
      };
      webdraw_balance: {
        Row: {
          created_at: string;
          earnings_balance: string;
          id: number;
          use_balance: string;
          user_id: string;
        };
        Insert: {
          created_at?: string;
          earnings_balance: string;
          id?: number;
          use_balance: string;
          user_id: string;
        };
        Update: {
          created_at?: string;
          earnings_balance?: string;
          id?: number;
          use_balance?: string;
          user_id?: string;
        };
        Relationships: [
          {
            foreignKeyName: "webdraw_balance_user_id_fkey";
            columns: ["user_id"];
            isOneToOne: true;
            referencedRelation: "profiles";
            referencedColumns: ["user_id"];
          },
        ];
      };
      webdraw_community_apps: {
        Row: {
          allow_fork: boolean | null;
          content: string;
          created_at: string;
          icon_url: string | null;
          id: number;
          link: string;
          medias: Json[] | null;
          milestones: Json | null;
          short_description: string | null;
          slug: string | null;
          title: string;
          uid: string | null;
          updated_at: string;
          user_id: string;
          views: number;
          visibility: string;
        };
        Insert: {
          allow_fork?: boolean | null;
          content: string;
          created_at?: string;
          icon_url?: string | null;
          id?: number;
          link: string;
          medias?: Json[] | null;
          milestones?: Json | null;
          short_description?: string | null;
          slug?: string | null;
          title: string;
          uid?: string | null;
          updated_at: string;
          user_id: string;
          views: number;
          visibility?: string;
        };
        Update: {
          allow_fork?: boolean | null;
          content?: string;
          created_at?: string;
          icon_url?: string | null;
          id?: number;
          link?: string;
          medias?: Json[] | null;
          milestones?: Json | null;
          short_description?: string | null;
          slug?: string | null;
          title?: string;
          uid?: string | null;
          updated_at?: string;
          user_id?: string;
          views?: number;
          visibility?: string;
        };
        Relationships: [
          {
            foreignKeyName: "webdraw_apps_user_id_fkey";
            columns: ["user_id"];
            isOneToOne: false;
            referencedRelation: "profiles";
            referencedColumns: ["user_id"];
          },
          {
            foreignKeyName: "webdraw_community_apps_user_id_fkey";
            columns: ["user_id"];
            isOneToOne: false;
            referencedRelation: "webdraw_user_metadata";
            referencedColumns: ["user_id"];
          },
        ];
      };
      webdraw_community_categories: {
        Row: {
          created_at: string;
          id: number;
          name: string;
        };
        Insert: {
          created_at?: string;
          id?: number;
          name: string;
        };
        Update: {
          created_at?: string;
          id?: number;
          name?: string;
        };
        Relationships: [];
      };
      webdraw_credit_use: {
        Row: {
          cache_creation_input_tokens: number | null;
          cache_read_input_tokens: number | null;
          created_at: string;
          id: number;
          input_tokens: number | null;
          model: string | null;
          output_tokens: number | null;
          quantity: number;
          user_id: string;
        };
        Insert: {
          cache_creation_input_tokens?: number | null;
          cache_read_input_tokens?: number | null;
          created_at?: string;
          id?: number;
          input_tokens?: number | null;
          model?: string | null;
          output_tokens?: number | null;
          quantity: number;
          user_id: string;
        };
        Update: {
          cache_creation_input_tokens?: number | null;
          cache_read_input_tokens?: number | null;
          created_at?: string;
          id?: number;
          input_tokens?: number | null;
          model?: string | null;
          output_tokens?: number | null;
          quantity?: number;
          user_id?: string;
        };
        Relationships: [
          {
            foreignKeyName: "webdraw_credit_use_user_id_fkey";
            columns: ["user_id"];
            isOneToOne: false;
            referencedRelation: "profiles";
            referencedColumns: ["user_id"];
          },
        ];
      };
      webdraw_daily_credit_claim: {
        Row: {
          claimed_at: string;
          id: number;
          user_id: string;
        };
        Insert: {
          claimed_at?: string;
          id?: number;
          user_id: string;
        };
        Update: {
          claimed_at?: string;
          id?: number;
          user_id?: string;
        };
        Relationships: [
          {
            foreignKeyName: "webdraw_daily_credit_claim_user_id_fkey";
            columns: ["user_id"];
            isOneToOne: false;
            referencedRelation: "profiles";
            referencedColumns: ["user_id"];
          },
        ];
      };
      webdraw_email_queue: {
        Row: {
          attempts: number;
          created_at: string;
          error: string | null;
          from_email: string;
          html: string;
          id: number;
          status: string;
          subject: string;
          to_email: string;
          updated_at: string;
        };
        Insert: {
          attempts?: number;
          created_at?: string;
          error?: string | null;
          from_email: string;
          html: string;
          id?: number;
          status?: string;
          subject: string;
          to_email: string;
          updated_at?: string;
        };
        Update: {
          attempts?: number;
          created_at?: string;
          error?: string | null;
          from_email?: string;
          html?: string;
          id?: number;
          status?: string;
          subject?: string;
          to_email?: string;
          updated_at?: string;
        };
        Relationships: [];
      };
      webdraw_followers: {
        Row: {
          created_at: string;
          followed_by: string;
          id: number;
          user_id: string;
        };
        Insert: {
          created_at?: string;
          followed_by: string;
          id?: number;
          user_id: string;
        };
        Update: {
          created_at?: string;
          followed_by?: string;
          id?: number;
          user_id?: string;
        };
        Relationships: [
          {
            foreignKeyName: "webdraw_followers_followed_by_fkey";
            columns: ["followed_by"];
            isOneToOne: false;
            referencedRelation: "webdraw_user_metadata";
            referencedColumns: ["user_id"];
          },
          {
            foreignKeyName: "webdraw_followers_user_id_fkey";
            columns: ["user_id"];
            isOneToOne: false;
            referencedRelation: "webdraw_user_metadata";
            referencedColumns: ["user_id"];
          },
        ];
      };
      webdraw_google_tokens: {
        Row: {
          access_token: string | null;
          created_at: string;
          expiry_date: string;
          id: number;
          refresh_token: string;
          token_type: string;
        };
        Insert: {
          access_token?: string | null;
          created_at?: string;
          expiry_date: string;
          id?: number;
          refresh_token: string;
          token_type: string;
        };
        Update: {
          access_token?: string | null;
          created_at?: string;
          expiry_date?: string;
          id?: number;
          refresh_token?: string;
          token_type?: string;
        };
        Relationships: [];
      };
      webdraw_has_access: {
        Row: {
          created_at: string;
          id: number;
          user_id: string;
          waitlist_data: Json | null;
        };
        Insert: {
          created_at?: string;
          id?: number;
          user_id: string;
          waitlist_data?: Json | null;
        };
        Update: {
          created_at?: string;
          id?: number;
          user_id?: string;
          waitlist_data?: Json | null;
        };
        Relationships: [
          {
            foreignKeyName: "webdraw_has_access_user_id_fkey";
            columns: ["user_id"];
            isOneToOne: false;
            referencedRelation: "profiles";
            referencedColumns: ["user_id"];
          },
        ];
      };
      webdraw_integrations: {
        Row: {
          config: Json | null;
          created_at: string;
          id: number;
          integration_id: string;
          status: string;
          user_id: string;
        };
        Insert: {
          config?: Json | null;
          created_at?: string;
          id?: number;
          integration_id: string;
          status: string;
          user_id: string;
        };
        Update: {
          config?: Json | null;
          created_at?: string;
          id?: number;
          integration_id?: string;
          status?: string;
          user_id?: string;
        };
        Relationships: [
          {
            foreignKeyName: "webdraw_integrations_user_id_fkey";
            columns: ["user_id"];
            isOneToOne: false;
            referencedRelation: "profiles";
            referencedColumns: ["user_id"];
          },
        ];
      };
      webdraw_onboarding: {
        Row: {
          claimed_20k_prize: boolean | null;
          completed_steps: string[];
          created_at: string;
          current_step: string;
          id: number;
          user_id: string;
        };
        Insert: {
          claimed_20k_prize?: boolean | null;
          completed_steps?: string[];
          created_at?: string;
          current_step?: string;
          id?: number;
          user_id: string;
        };
        Update: {
          claimed_20k_prize?: boolean | null;
          completed_steps?: string[];
          created_at?: string;
          current_step?: string;
          id?: number;
          user_id?: string;
        };
        Relationships: [];
      };
      webdraw_pending_notifications: {
        Row: {
          expires_at: string | null;
          id: string;
          last_message_ts: number | null;
          nickname: string | null;
          session_id: string;
        };
        Insert: {
          expires_at?: string | null;
          id: string;
          last_message_ts?: number | null;
          nickname?: string | null;
          session_id: string;
        };
        Update: {
          expires_at?: string | null;
          id?: string;
          last_message_ts?: number | null;
          nickname?: string | null;
          session_id?: string;
        };
        Relationships: [];
      };
      webdraw_session_share_code: {
        Row: {
          code: string;
          created_at: string;
          expires_at: string;
          id: number;
          principal_id: string;
        };
        Insert: {
          code: string;
          created_at?: string;
          expires_at: string;
          id?: number;
          principal_id: string;
        };
        Update: {
          code?: string;
          created_at?: string;
          expires_at?: string;
          id?: number;
          principal_id?: string;
        };
        Relationships: [];
      };
      webdraw_streak: {
        Row: {
          created_at: string;
          credits: number;
          current_streak: number | null;
          id: number;
          last_streak_date: string | null;
          longest_streak: number | null;
          user_id: string;
        };
        Insert: {
          created_at?: string;
          credits?: number;
          current_streak?: number | null;
          id?: number;
          last_streak_date?: string | null;
          longest_streak?: number | null;
          user_id: string;
        };
        Update: {
          created_at?: string;
          credits?: number;
          current_streak?: number | null;
          id?: number;
          last_streak_date?: string | null;
          longest_streak?: number | null;
          user_id?: string;
        };
        Relationships: [
          {
            foreignKeyName: "webdraw_credits_user_id_fkey";
            columns: ["user_id"];
            isOneToOne: false;
            referencedRelation: "profiles";
            referencedColumns: ["user_id"];
          },
        ];
      };
      webdraw_streak_marker: {
        Row: {
          created_at: string;
          id: number;
          user_id: string;
        };
        Insert: {
          created_at?: string;
          id?: number;
          user_id: string;
        };
        Update: {
          created_at?: string;
          id?: number;
          user_id?: string;
        };
        Relationships: [
          {
            foreignKeyName: "webdraw_streak_marker_user_id_fkey";
            columns: ["user_id"];
            isOneToOne: false;
            referencedRelation: "profiles";
            referencedColumns: ["user_id"];
          },
        ];
      };
      webdraw_subscriptions: {
        Row: {
          created_at: string | null;
          customer_details: Json | null;
          id: string;
          status: string;
          subscription_id: string | null;
          tax_id: string | null;
          type: string | null;
          user_id: string | null;
        };
        Insert: {
          created_at?: string | null;
          customer_details?: Json | null;
          id: string;
          status?: string;
          subscription_id?: string | null;
          tax_id?: string | null;
          type?: string | null;
          user_id?: string | null;
        };
        Update: {
          created_at?: string | null;
          customer_details?: Json | null;
          id?: string;
          status?: string;
          subscription_id?: string | null;
          tax_id?: string | null;
          type?: string | null;
          user_id?: string | null;
        };
        Relationships: [
          {
            foreignKeyName: "webdraw_subscriptions_user_id_fkey";
            columns: ["user_id"];
            isOneToOne: false;
            referencedRelation: "profiles";
            referencedColumns: ["user_id"];
          },
        ];
      };
      webdraw_transaction: {
        Row: {
          amount: string;
          created_at: string;
          id: number;
          meta: Json | null;
          type: string;
          user_id: string;
        };
        Insert: {
          amount: string;
          created_at?: string;
          id?: number;
          meta?: Json | null;
          type: string;
          user_id: string;
        };
        Update: {
          amount?: string;
          created_at?: string;
          id?: number;
          meta?: Json | null;
          type?: string;
          user_id?: string;
        };
        Relationships: [
          {
            foreignKeyName: "webdraw_transaction_user_id_fkey";
            columns: ["user_id"];
            isOneToOne: false;
            referencedRelation: "profiles";
            referencedColumns: ["user_id"];
          },
        ];
      };
      webdraw_user_badge: {
        Row: {
          badge_id: number;
          created_at: string;
          id: number;
          user_id: string;
        };
        Insert: {
          badge_id: number;
          created_at?: string;
          id?: number;
          user_id: string;
        };
        Update: {
          badge_id?: number;
          created_at?: string;
          id?: number;
          user_id?: string;
        };
        Relationships: [
          {
            foreignKeyName: "webdraw_user_badge_badge_id_fkey";
            columns: ["badge_id"];
            isOneToOne: false;
            referencedRelation: "webdraw_badge";
            referencedColumns: ["id"];
          },
          {
            foreignKeyName: "webdraw_user_badge_user_id_fkey";
            columns: ["user_id"];
            isOneToOne: false;
            referencedRelation: "profiles";
            referencedColumns: ["user_id"];
          },
          {
            foreignKeyName: "webdraw_user_badge_user_id_fkey1";
            columns: ["user_id"];
            isOneToOne: false;
            referencedRelation: "webdraw_user_metadata";
            referencedColumns: ["user_id"];
          },
        ];
      };
      webdraw_user_metadata: {
        Row: {
          avatar_url: string | null;
          company: string | null;
          created_at: string;
          drawinrio_prize_claimed: boolean | null;
          first_domain_claim_at: string | null;
          full_name: string | null;
          github_url: string | null;
          id: number;
          linkedin_url: string | null;
          occupation: string | null;
          show_email_public: boolean | null;
          survey_data: Json | null;
          user_id: string;
          username: string;
          website_url: string | null;
        };
        Insert: {
          avatar_url?: string | null;
          company?: string | null;
          created_at?: string;
          drawinrio_prize_claimed?: boolean | null;
          first_domain_claim_at?: string | null;
          full_name?: string | null;
          github_url?: string | null;
          id?: number;
          linkedin_url?: string | null;
          occupation?: string | null;
          show_email_public?: boolean | null;
          survey_data?: Json | null;
          user_id: string;
          username: string;
          website_url?: string | null;
        };
        Update: {
          avatar_url?: string | null;
          company?: string | null;
          created_at?: string;
          drawinrio_prize_claimed?: boolean | null;
          first_domain_claim_at?: string | null;
          full_name?: string | null;
          github_url?: string | null;
          id?: number;
          linkedin_url?: string | null;
          occupation?: string | null;
          show_email_public?: boolean | null;
          survey_data?: Json | null;
          user_id?: string;
          username?: string;
          website_url?: string | null;
        };
        Relationships: [
          {
            foreignKeyName: "webdraw_user_metadata_user_id_fkey";
            columns: ["user_id"];
            isOneToOne: true;
            referencedRelation: "profiles";
            referencedColumns: ["user_id"];
          },
        ];
      };
      webdraw_user_notifications: {
        Row: {
          created_at: string;
          data: Json | null;
          id: number;
          image: string | null;
          link: string | null;
          message: string;
          read_at: string | null;
          status: string;
          title: string | null;
          user_id: string;
        };
        Insert: {
          created_at?: string;
          data?: Json | null;
          id?: number;
          image?: string | null;
          link?: string | null;
          message: string;
          read_at?: string | null;
          status: string;
          title?: string | null;
          user_id: string;
        };
        Update: {
          created_at?: string;
          data?: Json | null;
          id?: number;
          image?: string | null;
          link?: string | null;
          message?: string;
          read_at?: string | null;
          status?: string;
          title?: string | null;
          user_id?: string;
        };
        Relationships: [
          {
            foreignKeyName: "webdraw_user_notifications_user_id_fkey";
            columns: ["user_id"];
            isOneToOne: false;
            referencedRelation: "profiles";
            referencedColumns: ["user_id"];
          },
          {
            foreignKeyName: "webdraw_user_notifications_user_id_fkey1";
            columns: ["user_id"];
            isOneToOne: false;
            referencedRelation: "webdraw_user_metadata";
            referencedColumns: ["user_id"];
          },
        ];
      };
      webdraw_user_preferences: {
        Row: {
          auto_save_enabled: boolean;
          created_at: string;
          id: number;
          updated_at: string | null;
          user_id: string;
        };
        Insert: {
          auto_save_enabled?: boolean;
          created_at?: string;
          id?: number;
          updated_at?: string | null;
          user_id: string;
        };
        Update: {
          auto_save_enabled?: boolean;
          created_at?: string;
          id?: number;
          updated_at?: string | null;
          user_id?: string;
        };
        Relationships: [];
      };
      webdraw_withdraw_request: {
        Row: {
          amount: string;
          created_at: string;
          id: string;
          status: string;
          user_id: string;
        };
        Insert: {
          amount: string;
          created_at?: string;
          id?: string;
          status: string;
          user_id: string;
        };
        Update: {
          amount?: string;
          created_at?: string;
          id?: string;
          status?: string;
          user_id?: string;
        };
        Relationships: [
          {
            foreignKeyName: "webdraw_withdraw_request_user_id_fkey";
            columns: ["user_id"];
            isOneToOne: false;
            referencedRelation: "profiles";
            referencedColumns: ["user_id"];
          },
        ];
      };
      workflow_executions: {
        Row: {
          created_at: string;
          id: number;
          site: string | null;
          workflow_id: string | null;
        };
        Insert: {
          created_at?: string;
          id?: number;
          site?: string | null;
          workflow_id?: string | null;
        };
        Update: {
          created_at?: string;
          id?: number;
          site?: string | null;
          workflow_id?: string | null;
        };
        Relationships: [];
      };
    };
    Views: {
      users_meta_data_view: {
        Row: {
          id: string | null;
          raw_app_meta_data: Json | null;
          raw_user_meta_data: Json | null;
        };
        Insert: {
          id?: string | null;
          raw_app_meta_data?: Json | null;
          raw_user_meta_data?: Json | null;
        };
        Update: {
          id?: string | null;
          raw_app_meta_data?: Json | null;
          raw_user_meta_data?: Json | null;
        };
        Relationships: [];
      };
      webdraw_credits: {
        Row: {
          created_at: string | null;
          credits: number | null;
          current_streak: number | null;
          id: number | null;
          last_streak_date: string | null;
          longest_streak: number | null;
          user_id: string | null;
        };
        Insert: {
          created_at?: string | null;
          credits?: number | null;
          current_streak?: number | null;
          id?: number | null;
          last_streak_date?: string | null;
          longest_streak?: number | null;
          user_id?: string | null;
        };
        Update: {
          created_at?: string | null;
          credits?: number | null;
          current_streak?: number | null;
          id?: number | null;
          last_streak_date?: string | null;
          longest_streak?: number | null;
          user_id?: string | null;
        };
        Relationships: [
          {
            foreignKeyName: "webdraw_credits_user_id_fkey";
            columns: ["user_id"];
            isOneToOne: false;
            referencedRelation: "profiles";
            referencedColumns: ["user_id"];
          },
        ];
      };
    };
    Functions: {
      create_team_and_member: {
        Args: { name: string };
        Returns: number;
      };
      deduct_app_use_balance: {
        Args: { target_user_id: string; amount: string };
        Returns: undefined;
      };
      deduct_earnings_balance: {
        Args: { target_user_id: string; amount: string };
        Returns: undefined;
      };
      exchange_session_share_code: {
        Args: { code: string };
        Returns: Json;
      };
      generate_referral_code: {
        Args: Record<PropertyKey, never>;
        Returns: string;
      };
      get_app_reactions: {
        Args: {
          app_id: number;
          from_offset: number;
          to_offset: number;
          comment_id?: number;
        };
        Returns: {
          id: string;
          reaction: string;
          username: string;
          full_name: string;
          avatar_url: string;
          occupation: string;
          company: string;
        }[];
      };
      get_apps_by_category: {
        Args: {
          from_offset: number;
          to_offset: number;
          category_id: number;
          from_date?: string;
        };
        Returns: {
          id: number;
          title: string;
          content: string;
          created_at: string;
          updated_at: string;
          slug: string;
          user_id: string;
          link: string;
          icon_url: string;
          short_description: string;
          allow_fork: boolean;
          reactions: number;
          medias: Json[];
          webdraw_app_reactions: Json;
          username: string;
          full_name: string;
          avatar_url: string;
          user_metadata_user_id: string;
          visibility: string;
          user_apps: Json;
        }[];
      };
      get_followers_by_profile_id: {
        Args: {
          profile_id: string;
          logged_user_id: string;
          page: number;
          limit_value: number;
        };
        Returns: {
          id: number;
          username: string;
          avatar_url: string;
          full_name: string;
          created_at: string;
          company: string;
          user_id: string;
          occupation: string;
          is_following: boolean;
        }[];
      };
      get_followers_by_user_id: {
        Args: {
          profile_id: string;
          logged_user_id: string;
          page: number;
          limit_value: number;
        };
        Returns: {
          id: number;
          username: string;
          avatar_url: string;
          full_name: string;
          created_at: string;
          company: string;
          user_id: string;
          occupation: string;
          is_following: boolean;
        }[];
      };
      get_following_by_user_id: {
        Args:
          | {
            profile_id: string;
            logged_user_id: string;
            page: number;
            limit_rows?: number;
          }
          | {
            profile_id: string;
            logged_user_id: string;
            page: number;
            limit_rows?: number;
          };
        Returns: {
          id: number;
          username: string;
          avatar_url: string;
          full_name: string;
          created_at: string;
          company: string;
          user_id: string;
          occupation: string;
          is_following: boolean;
        }[];
      };
      get_followings_by_profile_id: {
        Args: {
          profile_id: string;
          logged_user_id: string;
          page: number;
          limit_value: number;
        };
        Returns: {
          id: number;
          username: string;
          avatar_url: string;
          full_name: string;
          created_at: string;
          company: string;
          user_id: string;
          occupation: string;
          is_following: boolean;
        }[];
      };
      get_latest_user_activity: {
        Args: {
          p_user_id?: string;
          p_resource?: string;
          p_key?: string;
          p_value?: string;
        };
        Returns: {
          user_id: string;
          created_at: string;
          resource: string;
          key: string;
          value: string;
        }[];
      };
      get_more_liked_apps: {
        Args: { from_offset: number; to_offset: number };
        Returns: {
          id: number;
          title: string;
          content: string;
          created_at: string;
          updated_at: string;
          slug: string;
          user_id: string;
          link: string;
          likes: number;
          medias: Json[];
          webdraw_app_likes: Json;
          username: string;
          full_name: string;
          avatar_url: string;
          user_metadata_user_id: string;
          visibility: string;
        }[];
      };
      get_more_reacted_apps: {
        Args: { from_offset: number; to_offset: number; from_date?: string };
        Returns: {
          id: number;
          title: string;
          content: string;
          created_at: string;
          updated_at: string;
          slug: string;
          user_id: string;
          link: string;
          icon_url: string;
          short_description: string;
          reactions: number;
          medias: Json[];
          webdraw_app_reactions: Json;
          username: string;
          full_name: string;
          avatar_url: string;
          user_metadata_user_id: string;
          visibility: string;
          user_apps: Json;
        }[];
      };
      get_reacted_apps_by_user_id: {
        Args: { user_id_input: string; from_offset: number; to_offset: number };
        Returns: {
          id: number;
          title: string;
          content: string;
          created_at: string;
          updated_at: string;
          slug: string;
          user_id: string;
          link: string;
          short_description: string;
          icon_url: string;
          reactions: number;
          medias: Json[];
          webdraw_app_reactions: Json;
          username: string;
          full_name: string;
          avatar_url: string;
          user_metadata_user_id: string;
          visibility: string;
          user_apps: Json;
        }[];
      };
      get_student_by_email: {
        Args: { user_email: string };
        Returns: {
          referral_id: string | null;
          referrals_count: number;
          referred_by: string | null;
          student_id: number;
          university_id: number;
        };
      };
      get_university: {
        Args: { domain_text: string };
        Returns: {
          acronym: string | null;
          created_at: string;
          domains: string[] | null;
          id: number;
          name: string | null;
          quantity: number | null;
          quantity_updated_at: string | null;
        }[];
      };
      get_university_by_email: {
        Args: { user_email: string };
        Returns: {
          acronym: string | null;
          created_at: string;
          domains: string[] | null;
          id: number;
          name: string | null;
          quantity: number | null;
          quantity_updated_at: string | null;
        };
      };
      is_member_of: {
        Args: { _user_id: string; _team_id: number };
        Returns: boolean;
      };
      list_distinct_blocks: {
        Args: { site: string; resolve_type: string };
        Returns: {
          id: string;
          site: string;
          __resolveType: string;
          value: Json;
          created_at: string;
          created_by: string;
          revision: string;
          block_count: number;
        }[];
      };
      list_many_distinct_blocks: {
        Args: { site: string; resolve_type: string[] };
        Returns: {
          id: string;
          site: string;
          __resolveType: string;
          value: Json;
          created_at: string;
          created_by: string;
          revision: string;
          block_count: number;
        }[];
      };
      list_many_distinct_blocks_optimized: {
        Args: { site: string; resolve_type: string[] };
        Returns: {
          id: string;
          site: string;
          __resolveType: string;
          value: Json;
          created_at: string;
          created_by: string;
          revision: string;
          block_count: number;
        }[];
      };
      put_app_use_balance: {
        Args: { target_user_id: string; amount: string };
        Returns: undefined;
      };
      put_earnings_balance: {
        Args: { target_user_id: string; amount: string };
        Returns: undefined;
      };
      rank_search_community_apps: {
        Args: { search_text: string };
        Returns: {
          metadata_score: number;
          id: number;
          user_id: string;
          created_at: string;
          title: string;
          content: string;
          views: number;
          updated_at: string;
          link: string;
          slug: string;
          uid: string;
          medias: Json[];
          visibility: string;
          short_description: string;
          icon_url: string;
          allow_fork: boolean;
          milestones: Json;
        }[];
      };
      register_app_usage: {
        Args: {
          user_id_from: string;
          user_id_to: string;
          deduct_amount: string;
          earning_amount: string;
        };
        Returns: undefined;
      };
      rpc_safe_execute: {
        Args: { query_text: string };
        Returns: Json[];
      };
      search_community_apps: {
        Args: { search_text: string };
        Returns: {
          metadata_score: number;
          id: number;
          user_id: string;
          created_at: string;
          title: string;
          content: string;
          views: number;
          updated_at: string;
          link: string;
          slug: string;
          uid: string;
          medias: Json[];
          visibility: string;
          short_description: string;
          icon_url: string;
          allow_fork: boolean;
          milestones: Json;
          reactions: Json;
          user_metadata: Json;
        }[];
      };
      update_referral_by_email: {
        Args: { user_email: string; new_referred_by: string };
        Returns: {
          referral_id: string | null;
          referrals_count: number;
          referred_by: string | null;
          student_id: number;
          university_id: number;
        };
      };
      update_university: {
        Args: { domain_text: string };
        Returns: {
          acronym: string | null;
          created_at: string;
          domains: string[] | null;
          id: number;
          name: string | null;
          quantity: number | null;
          quantity_updated_at: string | null;
        }[];
      };
      user_has_webdraw_access: {
        Args: { useremail: string };
        Returns: boolean;
      };
      webdraw_exchange_auth_code: {
        Args: { code: string };
        Returns: Json;
      };
    };
    Enums: {
      visibility_type: "PUBLIC" | "WORKSPACE" | "PRIVATE";
    };
    CompositeTypes: {
      [_ in never]: never;
    };
  };
};

type DefaultSchema = Database[Extract<keyof Database, "public">];

export type Tables<
  DefaultSchemaTableNameOrOptions extends
    | keyof (DefaultSchema["Tables"] & DefaultSchema["Views"])
    | { schema: keyof Database },
  TableName extends DefaultSchemaTableNameOrOptions extends {
    schema: keyof Database;
  } ? keyof (
      & Database[DefaultSchemaTableNameOrOptions["schema"]]["Tables"]
      & Database[DefaultSchemaTableNameOrOptions["schema"]]["Views"]
    )
    : never = never,
> = DefaultSchemaTableNameOrOptions extends { schema: keyof Database } ? (
    & Database[DefaultSchemaTableNameOrOptions["schema"]]["Tables"]
    & Database[DefaultSchemaTableNameOrOptions["schema"]]["Views"]
  )[TableName] extends {
    Row: infer R;
  } ? R
  : never
  : DefaultSchemaTableNameOrOptions extends keyof (
    & DefaultSchema["Tables"]
    & DefaultSchema["Views"]
  ) ? (
      & DefaultSchema["Tables"]
      & DefaultSchema["Views"]
    )[DefaultSchemaTableNameOrOptions] extends {
      Row: infer R;
    } ? R
    : never
  : never;

export type TablesInsert<
  DefaultSchemaTableNameOrOptions extends
    | keyof DefaultSchema["Tables"]
    | { schema: keyof Database },
  TableName extends DefaultSchemaTableNameOrOptions extends {
    schema: keyof Database;
  } ? keyof Database[DefaultSchemaTableNameOrOptions["schema"]]["Tables"]
    : never = never,
> = DefaultSchemaTableNameOrOptions extends { schema: keyof Database }
  ? Database[DefaultSchemaTableNameOrOptions["schema"]]["Tables"][
    TableName
  ] extends {
    Insert: infer I;
  } ? I
  : never
  : DefaultSchemaTableNameOrOptions extends keyof DefaultSchema["Tables"]
    ? DefaultSchema["Tables"][DefaultSchemaTableNameOrOptions] extends {
      Insert: infer I;
    } ? I
    : never
  : never;

export type TablesUpdate<
  DefaultSchemaTableNameOrOptions extends
    | keyof DefaultSchema["Tables"]
    | { schema: keyof Database },
  TableName extends DefaultSchemaTableNameOrOptions extends {
    schema: keyof Database;
  } ? keyof Database[DefaultSchemaTableNameOrOptions["schema"]]["Tables"]
    : never = never,
> = DefaultSchemaTableNameOrOptions extends { schema: keyof Database }
  ? Database[DefaultSchemaTableNameOrOptions["schema"]]["Tables"][
    TableName
  ] extends {
    Update: infer U;
  } ? U
  : never
  : DefaultSchemaTableNameOrOptions extends keyof DefaultSchema["Tables"]
    ? DefaultSchema["Tables"][DefaultSchemaTableNameOrOptions] extends {
      Update: infer U;
    } ? U
    : never
  : never;

export type Enums<
  DefaultSchemaEnumNameOrOptions extends
    | keyof DefaultSchema["Enums"]
    | { schema: keyof Database },
  EnumName extends DefaultSchemaEnumNameOrOptions extends {
    schema: keyof Database;
  } ? keyof Database[DefaultSchemaEnumNameOrOptions["schema"]]["Enums"]
    : never = never,
> = DefaultSchemaEnumNameOrOptions extends { schema: keyof Database }
  ? Database[DefaultSchemaEnumNameOrOptions["schema"]]["Enums"][EnumName]
  : DefaultSchemaEnumNameOrOptions extends keyof DefaultSchema["Enums"]
    ? DefaultSchema["Enums"][DefaultSchemaEnumNameOrOptions]
  : never;

export type CompositeTypes<
  PublicCompositeTypeNameOrOptions extends
    | keyof DefaultSchema["CompositeTypes"]
    | { schema: keyof Database },
  CompositeTypeName extends PublicCompositeTypeNameOrOptions extends {
    schema: keyof Database;
  } ? keyof Database[PublicCompositeTypeNameOrOptions["schema"]][
      "CompositeTypes"
    ]
    : never = never,
> = PublicCompositeTypeNameOrOptions extends { schema: keyof Database }
  ? Database[PublicCompositeTypeNameOrOptions["schema"]]["CompositeTypes"][
    CompositeTypeName
  ]
  : PublicCompositeTypeNameOrOptions extends
    keyof DefaultSchema["CompositeTypes"]
    ? DefaultSchema["CompositeTypes"][PublicCompositeTypeNameOrOptions]
  : never;

export const Constants = {
  public: {
    Enums: {
      visibility_type: ["PUBLIC", "WORKSPACE", "PRIVATE"],
    },
  },
} as const;<|MERGE_RESOLUTION|>--- conflicted
+++ resolved
@@ -1514,7 +1514,6 @@
       };
       models: {
         Row: {
-<<<<<<< HEAD
           id: string;
           workspace: string;
           name: string;
@@ -1547,38 +1546,6 @@
           created_at?: string;
           updated_at?: string;
         };
-=======
-          api_key_hash: string | null;
-          created_at: string;
-          id: string;
-          is_enabled: boolean;
-          label: string;
-          model: string;
-          updated_at: string;
-          workspace: string;
-        };
-        Insert: {
-          api_key_hash?: string | null;
-          created_at?: string;
-          id?: string;
-          is_enabled?: boolean;
-          label: string;
-          model: string;
-          updated_at?: string;
-          workspace: string;
-        };
-        Update: {
-          api_key_hash?: string | null;
-          created_at?: string;
-          id?: string;
-          is_enabled?: boolean;
-          label?: string;
-          model?: string;
-          updated_at?: string;
-          workspace?: string;
-        };
-        Relationships: [];
->>>>>>> 58fcd95d
       };
       pages: {
         Row: {
