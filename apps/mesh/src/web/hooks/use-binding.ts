--- conflicted
+++ resolved
@@ -1,8 +1,5 @@
-<<<<<<< HEAD
 import { useMemo } from "react";
 import { z } from "zod";
-=======
->>>>>>> c4c35de5
 import { type Binder, createBindingChecker } from "@decocms/bindings";
 import {
   BaseCollectionEntitySchema,
@@ -142,7 +139,6 @@
       return undefined;
     }
 
-<<<<<<< HEAD
     if (typeof binding === "string") {
       const upperBinding = binding.toUpperCase();
       const builtinBinding = BUILTIN_BINDINGS[upperBinding];
@@ -186,11 +182,6 @@
       connectionImplementsBinding(conn, resolvedBinding),
     );
   }, [connections, resolvedBinding]);
-=======
-  return !connections || !binding
-    ? []
-    : connections.filter((conn) => connectionImplementsBinding(conn, binding));
->>>>>>> c4c35de5
 }
 
 /**
