--- conflicted
+++ resolved
@@ -25,14 +25,7 @@
 import { AgentBreadcrumbSegment } from "./BreadcrumbSegment.tsx";
 import AgentPreview from "./preview.tsx";
 import ThreadView from "./thread.tsx";
-<<<<<<< HEAD
-import { useCreateTempAgent, useCreateTrigger } from "@deco/sdk";
-import { useUser } from "../../hooks/data/useUser.ts";
-import { useProfile } from "@deco/sdk/hooks";
-import { toast } from "@deco/ui/components/sonner.tsx";
-=======
 import { WhatsAppButton } from "./WhatsAppButton.tsx";
->>>>>>> 0c9bc1ec
 
 export type WellKnownAgents =
   typeof WELL_KNOWN_AGENT_IDS[keyof typeof WELL_KNOWN_AGENT_IDS];
@@ -83,14 +76,6 @@
   const { agentId, chat } = useChatContext();
   const focusChat = useFocusChat();
   const focusAgent = useEditAgent();
-<<<<<<< HEAD
-  const { mutate: createTrigger } = useCreateTrigger(agentId);
-  const { mutate: createTempAgent } = useCreateTempAgent();
-  const user = useUser();
-  const { openProfileModal } = useProfileModal();
-  const { data: profile } = useProfile();
-=======
->>>>>>> 0c9bc1ec
 
   const displaySettings = agentId !== WELL_KNOWN_AGENT_IDS.teamAgent;
   const displayNewChat = displaySettings && chat.messages.length !== 0;
@@ -99,77 +84,6 @@
     return null;
   }
 
-<<<<<<< HEAD
-  const handleWhatsAppClick = () => {
-    const audio = new Audio("/holy-melody.mp3");
-    audio.play();
-
-    createTrigger(
-      {
-        title: "WhatsApp Integration",
-        description: "WhatsApp integration for this agent",
-        type: "webhook",
-        passphrase: crypto.randomUUID(),
-        whatsappEnabled: true,
-      },
-      {
-        onSuccess: () => {
-          createTempAgent(
-            { agentId, userId: user.id },
-            {
-              onSuccess: () => {
-                toast.success("This agent is now available on WhatsApp.");
-                focusChat(agentId, crypto.randomUUID(), {
-                  history: false,
-                });
-              },
-              onError: (error) => {
-                alert(`Failed to create temporary agent: ${error.message}`);
-              },
-            },
-          );
-        },
-        onError: (error) => {
-          if (
-            error.message.includes(
-              "Only one WhatsApp-enabled trigger is allowed per agent",
-            )
-          ) {
-            createTempAgent(
-              { agentId, userId: user.id },
-              {
-                onSuccess: () => {
-                  toast.success("This agent is now available on WhatsApp.");
-                  focusChat(agentId, crypto.randomUUID(), {
-                    history: false,
-                  });
-                },
-                onError: (tempAgentError) => {
-                  alert(
-                    `Failed to create temporary agent: ${tempAgentError.message}`,
-                  );
-                },
-              },
-            );
-          } else {
-            alert(`Failed to create WhatsApp integration: ${error.message}`);
-          }
-        },
-      },
-    );
-  };
-
-  const handleWhatsAppClick = () => {
-    if (!profile?.phone) {
-      toast("To enable your agent for WhatsApp use, first register your WhatsApp phone number.");
-      openProfileModal(runWhatsAppIntegration);
-      return;
-    }
-    runWhatsAppIntegration();
-  };
-
-=======
->>>>>>> 0c9bc1ec
   return (
     <div className="hidden md:flex items-center gap-2">
       <WhatsAppButton />
