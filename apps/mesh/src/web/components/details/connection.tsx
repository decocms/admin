--- conflicted
+++ resolved
@@ -11,12 +11,8 @@
 } from "@/web/components/collections/collections-list.tsx";
 import { EmptyState } from "@/web/components/empty-state.tsx";
 import { ErrorBoundary } from "@/web/components/error-boundary";
-<<<<<<< HEAD
-import { jsonSchemaToZod } from "@/web/utils/schema-converter";
-import { TOOL_CONNECTION_CONFIGURE } from "@/web/utils/constants";
-=======
+import { BaseCollectionJsonSchema, TOOL_CONNECTION_CONFIGURE } from "@/web/utils/constants";
 import { IntegrationIcon } from "@/web/components/integration-icon.tsx";
->>>>>>> 3a693ec5
 import {
   CONNECTIONS_COLLECTION,
   useConnection,
@@ -27,11 +23,6 @@
 } from "@/web/hooks/use-binding";
 import { useCollection, useCollectionList } from "@/web/hooks/use-collections";
 import { useListState } from "@/web/hooks/use-list-state";
-<<<<<<< HEAD
-=======
-import { useToolCall } from "@/web/hooks/use-tool-call";
-import { authClient } from "@/web/lib/auth-client";
-import { BaseCollectionJsonSchema } from "@/web/utils/constants";
 import {
   AlertDialog,
   AlertDialogAction,
@@ -42,7 +33,6 @@
   AlertDialogHeader,
   AlertDialogTitle,
 } from "@deco/ui/components/alert-dialog.tsx";
->>>>>>> 3a693ec5
 import { Button } from "@deco/ui/components/button.tsx";
 import { Card } from "@deco/ui/components/card.tsx";
 import {
@@ -72,13 +62,9 @@
 import { toast } from "sonner";
 import { useMcp } from "use-mcp/react";
 import { z } from "zod";
-<<<<<<< HEAD
 import { authClient } from "@/web/lib/auth-client";
 import { ViewLayout, ViewTabs, ViewActions } from "./layout";
 import { McpConfigurationForm } from "./mcp-configuration-form";
-=======
-import { ViewActions, ViewLayout, ViewTabs } from "./layout";
->>>>>>> 3a693ec5
 
 function ConnectionInspectorViewContent() {
   const { connectionId, org } = useParams({ strict: false });
@@ -408,39 +394,8 @@
   onUpdate,
   hasMcpBinding,
 }: SettingsTabProps) {
-<<<<<<< HEAD
   const [isSavingConnection, setIsSavingConnection] = useState(false);
   const [isSavingConfig, setIsSavingConfig] = useState(false);
-=======
-  return (
-    <div className="space-y-8 max-w-4xl mx-auto">
-      <div className="space-y-4">
-        <h3 className="text-lg font-medium">Connection Settings</h3>
-        <div className="border border-border rounded-lg p-6 bg-card">
-          <ConnectionSettingsForm connection={connection} onUpdate={onUpdate} />
-        </div>
-      </div>
-
-      {/* External Connection Section - Always visible */}
-      <div className="space-y-4">
-        <h3 className="text-lg font-medium">External Connection</h3>
-        <div className="border border-border rounded-lg p-6 bg-card">
-          <CursorIDEIntegration connection={connection} />
-        </div>
-      </div>
-
-      {hasMcpBinding && (
-        <div className="space-y-4">
-          <h3 className="text-lg font-medium">MCP Configuration</h3>
-          <div className="border border-border rounded-lg p-6 bg-card">
-            <McpConfigurationForm connection={connection} />
-          </div>
-        </div>
-      )}
-    </div>
-  );
-}
->>>>>>> 3a693ec5
 
   // Connection settings form
   const connectionForm = useForm<ConnectionFormData>({
@@ -599,7 +554,7 @@
 }) {
   return (
     <Form {...form}>
-      <div className="flex flex-col h-full">
+      <div className="flex flex-col">
         {/* Header section - Icon, Title, Description */}
         <div className="flex flex-col gap-4 p-5 border-b border-border">
           <IntegrationIcon
@@ -732,9 +687,8 @@
               : "Unknown"}
           </span>
         </div>
-<<<<<<< HEAD
-=======
-      </form>
+      </div>
+      <CursorIDEIntegration connection={connection} />
     </Form>
   );
 }
@@ -758,7 +712,7 @@
   }, [connection.id]);
 
   return (
-    <div className="space-y-4">
+    <div className="space-y-4 p-5">
       <div>
         <h4 className="text-sm font-medium text-foreground mb-1">
           Install in Cursor IDE
@@ -774,92 +728,6 @@
         variant="default"
       />
     </div>
-  );
-}
-
-function McpConfigurationForm({
-  connection,
-}: {
-  connection: ConnectionEntity;
-}) {
-  const toolCaller = useMemo(
-    () => createToolCaller(connection.id),
-    [connection.id],
-  );
-
-  const {
-    data: config,
-    isLoading,
-    error,
-  } = useToolCall({
-    toolCaller,
-    toolName: "MCP_CONFIGURATION",
-    toolInputParams: {},
-  });
-
-  const [selectedScopes, setSelectedScopes] = useState<string[]>(
-    connection.configuration_scopes ?? [],
-  );
-  const [formState, setFormState] = useState<Record<string, unknown>>(
-    connection.configuration_state ?? {},
-  );
-  const [isSaving, setIsSaving] = useState(false);
-
-  // Initialize scopes from data if needed
-  // oxlint-disable-next-line ban-use-effect/ban-use-effect
-  useEffect(() => {
-    if (connection.configuration_scopes) {
-      setSelectedScopes(connection.configuration_scopes);
-    }
-    if (connection.configuration_state) {
-      setFormState(connection.configuration_state);
-    }
-  }, [connection]);
-
-  // Default to all scopes when config is loaded if none are configured
-  // oxlint-disable-next-line ban-use-effect/ban-use-effect
-  useEffect(() => {
-    if (config && !connection.configuration_scopes?.length) {
-      const { scopes } = config as { scopes: string[] };
-      if (scopes && scopes.length > 0) {
-        setSelectedScopes(scopes);
-      }
-    }
-  }, [config, connection.configuration_scopes]);
-
-  const handleSubmit = async (data: IChangeEvent<Record<string, unknown>>) => {
-    setIsSaving(true);
-    try {
-      const meshToolCaller = createToolCaller();
-      await meshToolCaller("CONNECTION_CONFIGURE", {
-        connectionId: connection.id,
-        scopes: selectedScopes,
-        state: data.formData,
-      });
-      toast.success("Configuration saved successfully");
-    } catch (error) {
-      const message = error instanceof Error ? error.message : String(error);
-      toast.error(`Failed to save configuration: ${message}`);
-    } finally {
-      setIsSaving(false);
-    }
-  };
-
-  if (isLoading) {
-    return (
-      <div className="flex h-20 items-center justify-center">
-        <Loader2 className="h-8 w-8 animate-spin text-muted-foreground" />
-      </div>
-    );
-  }
-
-  if (error) {
-    return (
-      <div className="flex h-20 items-center justify-center text-muted-foreground">
-        Failed to load configuration: {(error as Error).message}
->>>>>>> 3a693ec5
-      </div>
-    </Form>
   );
 }
 
