import z from "zod";

// JSON Schema type
export type JSONSchema = Record<string, unknown>;

// Workflow step definition - each step can reference previous steps using @ references
export const WorkflowStepDefinitionSchema = z.object({
  id: z
    .string()
    .min(1)
    .describe("The unique ID of the step within the workflow"),
  name: z
    .string()
    .min(1)
    .describe("The unique name of the step within the workflow"),
  description: z
    .string()
    .min(1)
    .describe("A clear description of what this step does"),
  prompt: z
    .string()
    .optional()
    .describe("The prompt used to generate the step"),
  inputSchema: z
    .object({})
    .passthrough()
    .describe("JSON Schema defining the input structure for this step"),
  outputSchema: z
    .object({})
    .passthrough()
    .describe("JSON Schema defining the output structure for this step"),
  input: z
    .record(z.unknown())
    .describe(
      "Input object that complies with inputSchema. Values can reference previous steps using @<step_name>.output.property or workflow input using @input.property",
    ),
  output: z
    .record(z.unknown())
    .describe("Current output of the step if it was executed"),
  status: z
    .enum(["pending", "active", "completed", "error"])
    .default("pending")
    .describe("Status of the step execution"),
  execute: z
    .string()
    .min(1)
    .describe(
      "ES module code that exports a default async function: (input: typeof inputSchema, ctx: { env: Record<string, any> }) => Promise<typeof outputSchema>. The input parameter contains the resolved input with all @ references replaced with actual values.",
    ),
  dependencies: z
    .array(
      z.object({
        integrationId: z
          .string()
          .min(1)
          .describe(
            "The integration ID (format: i:<uuid> or a:<uuid>) that this step depends on",
          ),
      }),
    )
    .optional()
    .describe(
      "List of integrations this step calls via ctx.env['{INTEGRATION_ID}'].{TOOL_NAME}(). These integrations must be installed and available for the step to execute successfully.",
    ),
  options: z
    .object({
      retries: z
        .object({
          limit: z
            .number()
            .int()
            .min(0)
            .default(0)
            .describe("Number of retry attempts for this step (default: 0)"),
          delay: z
            .number()
            .int()
            .min(0)
            .default(0)
            .describe(
              "Delay in milliseconds between retry attempts (default: 0)",
            ),
          backoff: z
            .enum(["constant", "linear", "exponential"])
            .optional()
            .describe(
              "Backoff strategy for retry attempts (default: constant)",
            ),
        })
        .optional(),
      timeout: z
        .number()
        .positive()
        .default(Infinity)
        .optional()
        .describe("Maximum execution time in milliseconds (default: Infinity)"),
    })
    .optional()
    .describe(
      "Step configuration options including retry and timeout settings",
    ),
});

export const WorkflowDefinitionSchema = z.object({
  name: z.string().min(1).describe("The unique name of the workflow"),
  description: z
    .string()
    .describe("A comprehensive description of what this workflow accomplishes"),
  inputSchema: z
    .object({})
    .passthrough()
    .describe(
      "JSON Schema defining the workflow's input parameters and data structure",
    ),
  outputSchema: z
    .object({})
    .passthrough()
    .describe(
      "JSON Schema defining the workflow's final output after all steps complete",
    ),
  steps: z
    .array(WorkflowStepDefinitionSchema)
    .min(1)
    .describe(
      "Array of workflow steps that execute sequentially. Each step can reference previous step outputs using @<step_name>.output.property syntax.",
    ),
  authorization: z
    .object({
      token: z
        .string()
        .min(1)
        .describe("The authorization token for the workflow"),
    })
    .optional(),
});

export type WorkflowDefinition = z.infer<typeof WorkflowDefinitionSchema>;
export type WorkflowStepDefinition = z.infer<
  typeof WorkflowStepDefinitionSchema
>;

// Additional types for compatibility with hooks
export type Workflow = WorkflowDefinition;
<<<<<<< HEAD
export type WorkflowStep = WorkflowStepDefinition;
=======
export type WorkflowStep = z.infer<typeof WorkflowStepDefinitionSchema>;

// Tool reference type for workflow steps
export interface ToolReference {
  integrationId: string; // Clean ID without prefix
  toolName: string;
  inputSchema?: Record<string, unknown>;
  outputSchema?: Record<string, unknown>;
  description?: string;
}

// Step execution result
export interface StepExecutionResult {
  executedAt: string; // ISO date
  value: unknown; // Result data
  error?: string; // Error message if failed
  duration?: number; // Execution time in ms
}

// JSON Schema type
export type JSONSchema = Record<string, unknown>;

// Workflow run data schema for Resources 2.0
export const WorkflowRunDataSchema = z.object({
  name: z.string(),
  description: z.string().optional(),
  icon: z.string().optional(),
  status: z.string(),
  runId: z.string(),
  workflowURI: z.string().optional(),
  // Processed status fields (computed from workflowStatus)
  currentStep: z
    .string()
    .optional()
    .describe("The name of the step currently being executed (if running)"),
  stepResults: z
    .record(z.any())
    .optional()
    .describe("Results from completed steps"),
  finalResult: z
    .any()
    .optional()
    .describe("The final workflow result (if completed)"),
  partialResult: z
    .any()
    .optional()
    .describe("Partial results from completed steps (if pending/running)"),
  error: z.string().optional().describe("Error message if the workflow failed"),
  logs: z
    .array(
      z.object({
        type: z.enum(["log", "warn", "error"]),
        content: z.string(),
      }),
    )
    .optional()
    .describe("Console logs from the execution"),
  startTime: z
    .number()
    .optional()
    .describe("When the workflow started (timestamp)"),
  endTime: z
    .number()
    .optional()
    .describe("When the workflow ended (timestamp, if completed/failed)"),
  // Raw workflow status from Cloudflare - frontend handles all transformations
  workflowStatus: z
    .object({
      params: z
        .object({
          input: z.any().optional(),
          steps: z.array(z.any()).optional(),
          name: z.string().optional(),
          context: z
            .object({
              workspace: z.any().optional(),
              locator: z.any().optional(),
              workflowURI: z.string().optional(),
              startedBy: z
                .object({
                  id: z.string(),
                  email: z.string().optional(),
                  name: z.string().optional(),
                })
                .optional(),
              startedAt: z.string().optional(),
            })
            .passthrough()
            .optional(),
        })
        .passthrough()
        .nullable()
        .optional(),
      trigger: z.object({ source: z.string() }).passthrough().optional(),
      versionId: z.string().optional(),
      queued: z.string().optional(),
      start: z.string().nullable().optional(),
      end: z.string().nullable().optional(),
      success: z.boolean().nullable().optional(),
      steps: z
        .array(
          z
            .object({
              name: z.string().optional(),
              type: z.string().optional(),
              start: z.string().nullable().optional(),
              end: z.string().nullable().optional(),
              success: z.boolean().nullable().optional(),
              output: z.any().optional(),
              error: z
                .object({
                  name: z.string().optional(),
                  message: z.string().optional(),
                })
                .nullable()
                .optional(),
              attempts: z
                .array(
                  z.object({
                    start: z.string().nullable().optional(),
                    end: z.string().nullable().optional(),
                    success: z.boolean().nullable().optional(),
                    error: z
                      .object({
                        name: z.string().optional(),
                        message: z.string().optional(),
                      })
                      .nullable()
                      .optional(),
                  }),
                )
                .optional(),
              config: z.any().optional(),
            })
            .passthrough(),
        )
        .optional(),
      error: z
        .object({
          name: z.string().optional(),
          message: z.string().optional(),
        })
        .nullable()
        .optional(),
      output: z.any().optional(),
      status: z.string().optional(),
    })
    .passthrough()
    .optional(),
});

export type WorkflowRunData = z.infer<typeof WorkflowRunDataSchema>;
>>>>>>> 824d1026
<|MERGE_RESOLUTION|>--- conflicted
+++ resolved
@@ -141,30 +141,7 @@
 
 // Additional types for compatibility with hooks
 export type Workflow = WorkflowDefinition;
-<<<<<<< HEAD
 export type WorkflowStep = WorkflowStepDefinition;
-=======
-export type WorkflowStep = z.infer<typeof WorkflowStepDefinitionSchema>;
-
-// Tool reference type for workflow steps
-export interface ToolReference {
-  integrationId: string; // Clean ID without prefix
-  toolName: string;
-  inputSchema?: Record<string, unknown>;
-  outputSchema?: Record<string, unknown>;
-  description?: string;
-}
-
-// Step execution result
-export interface StepExecutionResult {
-  executedAt: string; // ISO date
-  value: unknown; // Result data
-  error?: string; // Error message if failed
-  duration?: number; // Execution time in ms
-}
-
-// JSON Schema type
-export type JSONSchema = Record<string, unknown>;
 
 // Workflow run data schema for Resources 2.0
 export const WorkflowRunDataSchema = z.object({
@@ -295,5 +272,4 @@
     .optional(),
 });
 
-export type WorkflowRunData = z.infer<typeof WorkflowRunDataSchema>;
->>>>>>> 824d1026
+export type WorkflowRunData = z.infer<typeof WorkflowRunDataSchema>;