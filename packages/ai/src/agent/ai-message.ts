--- conflicted
+++ resolved
@@ -2,18 +2,13 @@
 import type { Message } from "ai";
 import { isAudioMessage, transcribeBase64Audio } from "./audio.ts";
 import type { Agent as MastraAgent } from "@mastra/core/agent";
-import type { Workspace } from "@deco/sdk/path";
-import type { AIAgent } from "../agent.ts";
 
 export async function convertToAIMessage({
   message,
   agent,
-  aiAgent,
 }: {
   message: AIMessage;
   agent: MastraAgent;
-  workspace: Workspace;
-  aiAgent?: AIAgent;
 }): Promise<Message> {
   if (isAudioMessage(message)) {
     const transcription = await transcribeBase64Audio({
@@ -27,34 +22,5 @@
       content: transcription,
     };
   }
-<<<<<<< HEAD
-  if (isPartsMessage(message) && !message.content) {
-    return {
-      ...message,
-      content: await Promise.all(
-        message.parts
-          ?.map(async (part) => {
-            if (part.type === "text") {
-              return part.text;
-            }
-            if ((part as unknown as { type: "image" }).type === "image") {
-              const imagePath = (part as unknown as { image: string }).image;
-
-              if (!aiAgent?.metadata?.mcpClient) {
-                return null;
-              }
-
-              const result = await aiAgent.metadata.mcpClient.FS_READ({
-                path: imagePath,
-              });
-              return `![image](${result.url})`;
-            }
-          })
-          .filter(Boolean) || [],
-      ).then((results) => results.join("\n")) ?? message.content ?? "",
-    };
-  }
-=======
->>>>>>> 206121e8
   return message;
 }