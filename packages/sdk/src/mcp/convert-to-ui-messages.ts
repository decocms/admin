/**
 * Code generated inspired by https://github.com/mastra-ai/mastra/blob/7d8b7c78e61a96f0caf98e87f8c4d2b343995cbd/packages/core/src/memory/memory.ts#L532
 * and add some fixes.
 *
 * Somehow I was not able to correctly type this. Maybe someone with more knowledge on the codebase with these types can fix it.
 * Maybe @camudo?
 */

import type { AssistantContent, Message, ToolContent, UserContent } from "ai";

// Types for the memory system
// TODO: better type this
export type MessageType = {
  id: string;
  content: UserContent | AssistantContent | ToolContent;
  role: "system" | "user" | "assistant" | "tool";
  createdAt: Date;
  threadId: string;
  resourceId: string;
  toolCallIds?: string[];
  toolCallArgs?: Record<string, unknown>[];
  toolNames?: string[];
  type: "text" | "tool-call" | "tool-result";
};

const toParts = (results: Map<string, unknown>) =>
// deno-lint-ignore no-explicit-any
(item: any): NonNullable<Message["parts"]>[number] => {
  if (item.type === "tool-call") {
    const result = results.get(item.toolCallId);

    return {
      type: "tool-invocation",
      toolInvocation: {
        state: result ? "result" : "call",
        toolCallId: item.toolCallId,
        toolName: item.toolName,
        args: item.args,
        result: result ?? undefined,
      },
    };
  }

  if (item.type === "reasoning") {
    return {
      ...item,
      details: item.details ?? [],
      reasoning: item.text,
    };
  }

  return item;
};

<<<<<<< HEAD
function createStringMessage(message: MessageType): Message {
  return message as unknown as Message;
}

function createNumberMessage(message: MessageType): Message {
  return {
    ...message,
    content: String(message.content),
  } as unknown as Message;
}

function createArrayMessage(
  message: MessageType,
  toolResults: Map<string, unknown>,
): Message {
  return {
    ...message,
    content: "",
    parts: (message.content as Array<unknown>).map(toParts(toolResults)),
  } as unknown as Message;
}

function createUserObjectMessage(message: MessageType): Message {
  return {
    ...message,
    content: `\`\`\`json\n${JSON.stringify(message.content, null, 2)}`,
  } as unknown as Message;
}

function processMessageContent(
  message: MessageType,
  toolResults: Map<string, unknown>,
): Message | null {
  if (message.role === "user") {
    if (typeof message.content === "string") {
      return createStringMessage(message);
    }
    if (typeof message.content === "number") {
      return createNumberMessage(message);
    }
    if (Array.isArray(message.content)) {
      return createArrayMessage(message, toolResults);
    }

    return createUserObjectMessage(message);
  }

  if (message.role === "assistant") {
    if (typeof message.content === "string") {
      return createStringMessage(message);
    }
    if (typeof message.content === "number") {
      return createNumberMessage(message);
    }
    if (Array.isArray(message.content)) {
      return createArrayMessage(message, toolResults);
    }
    return createUserObjectMessage(message);
  }

  // Preserve original behavior: skip messages that don't match any condition
  return null;
}

=======
>>>>>>> a7b6afe6
export function convertToUIMessages(messages: MessageType[]): Message[] {
  const toolResults = new Map<string, unknown>();

  for (const message of messages) {
    if (message.type !== "tool-result") {
      continue;
    }

    if (!Array.isArray(message.content)) {
      console.error("Not Implemented");
      continue;
    }

    for (const item of message.content) {
      if (item.type !== "tool-result") {
        console.error("Not Implemented");
        continue;
      }

      toolResults.set(item.toolCallId, item.result);
    }
  }

  const uiMessages: Message[] = [];

  for (const message of messages) {
    if (message.role !== "assistant" && message.role !== "user") {
      continue;
    }

    if (typeof message.content === "string") {
      uiMessages.push(message as unknown as Message);
    } else if (typeof message.content === "number") {
      uiMessages.push({
        ...message,
        content: String(message.content),
      } as unknown as Message);
    } else if (Array.isArray(message.content)) {
      uiMessages.push({
        ...message,
        content: "",
        parts: message.content.map(toParts(toolResults)),
      } as unknown as Message);
    } else if (message.role === "user") {
      uiMessages.push({
        ...message,
        content: `\`\`\`json\n${JSON.stringify(message.content, null, 2)}`,
      } as unknown as Message);
    }
  }

  return uiMessages;
}<|MERGE_RESOLUTION|>--- conflicted
+++ resolved
@@ -52,73 +52,6 @@
   return item;
 };
 
-<<<<<<< HEAD
-function createStringMessage(message: MessageType): Message {
-  return message as unknown as Message;
-}
-
-function createNumberMessage(message: MessageType): Message {
-  return {
-    ...message,
-    content: String(message.content),
-  } as unknown as Message;
-}
-
-function createArrayMessage(
-  message: MessageType,
-  toolResults: Map<string, unknown>,
-): Message {
-  return {
-    ...message,
-    content: "",
-    parts: (message.content as Array<unknown>).map(toParts(toolResults)),
-  } as unknown as Message;
-}
-
-function createUserObjectMessage(message: MessageType): Message {
-  return {
-    ...message,
-    content: `\`\`\`json\n${JSON.stringify(message.content, null, 2)}`,
-  } as unknown as Message;
-}
-
-function processMessageContent(
-  message: MessageType,
-  toolResults: Map<string, unknown>,
-): Message | null {
-  if (message.role === "user") {
-    if (typeof message.content === "string") {
-      return createStringMessage(message);
-    }
-    if (typeof message.content === "number") {
-      return createNumberMessage(message);
-    }
-    if (Array.isArray(message.content)) {
-      return createArrayMessage(message, toolResults);
-    }
-
-    return createUserObjectMessage(message);
-  }
-
-  if (message.role === "assistant") {
-    if (typeof message.content === "string") {
-      return createStringMessage(message);
-    }
-    if (typeof message.content === "number") {
-      return createNumberMessage(message);
-    }
-    if (Array.isArray(message.content)) {
-      return createArrayMessage(message, toolResults);
-    }
-    return createUserObjectMessage(message);
-  }
-
-  // Preserve original behavior: skip messages that don't match any condition
-  return null;
-}
-
-=======
->>>>>>> a7b6afe6
 export function convertToUIMessages(messages: MessageType[]): Message[] {
   const toolResults = new Map<string, unknown>();
 
