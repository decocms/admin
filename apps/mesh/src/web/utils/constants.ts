--- conflicted
+++ resolved
@@ -5,9 +5,8 @@
 
 export const MCP_REGISTRY_PUBLISHER_KEY = "mcp.mesh/publisher-provided";
 
-<<<<<<< HEAD
 export const TOOL_CONNECTION_CONFIGURE = "CONNECTION_CONFIGURE";
-=======
+
 export type JsonSchema = {
   type?: string;
   properties?: Record<string, JsonSchema>;
@@ -29,5 +28,4 @@
   {
     target: "jsonSchema7",
   },
-) as JsonSchema;
->>>>>>> 3a693ec5
+) as JsonSchema;