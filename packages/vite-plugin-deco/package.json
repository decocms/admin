--- conflicted
+++ resolved
@@ -9,16 +9,6 @@
     "vite": "^7.2.1",
     "@cloudflare/vite-plugin": "^1.13.4"
   },
-<<<<<<< HEAD
-  "devDependencies": {
-    "tsup": "^8.5.0"
-  },
-  "scripts": {
-    "build": "tsup",
-    "prepublishOnly": "npm run build"
-  },
-=======
->>>>>>> 1806b58d
   "publishConfig": {
     "access": "public"
   }
