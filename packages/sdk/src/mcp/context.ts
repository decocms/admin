--- conflicted
+++ resolved
@@ -95,9 +95,7 @@
   OPENROUTER_API_KEY: z.string().readonly(),
   TURSO_ADMIN_TOKEN: z.any().optional().readonly(),
   OPENAI_API_KEY: z.any().optional().readonly(),
-<<<<<<< HEAD
   API_KEY_ENCRYPTION_KEY: z.any().optional().readonly(),
-=======
 
   /**
    * Only needed for locally testing wallet features.
@@ -107,7 +105,6 @@
   STRIPE_WEBHOOK_SECRET: z.string().nullish(),
   CURRENCY_API_KEY: z.string().nullish(),
   TESTING_CUSTOMER_ID: z.string().nullish(),
->>>>>>> 58fcd95d
 });
 
 export const getEnv = (ctx: AppContext): EnvVars =>
